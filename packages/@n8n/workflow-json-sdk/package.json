{
  "name": "@n8n/workflow-json-sdk",
  "type": "module",
  "version": "0.0.1",
  "files": [
    "dist"
  ],
  "exports": {
    "./*": {
      "types": "./dist/*.d.ts",
      "import": "./dist/*.js",
      "require": "./dist/*.cjs"
    }
  },
  "scripts": {
    "dev": "tsdown --watch",
    "build": "tsdown",
    "preview": "vite preview",
    "typecheck": "vue-tsc --noEmit",
    "test": "vitest run",
    "test:dev": "vitest --silent=false",
    "lint": "eslint src --quiet",
    "lint:fix": "eslint src --fix",
    "format": "biome format --write . && prettier --write . --ignore-path ../../../../.prettierignore",
    "format:check": "biome ci . && prettier --check . --ignore-path ../../../../.prettierignore",
    "example:basic": "tsx examples/basic-workflow.ts",
    "example:ai-agent": "tsx examples/ai-agent-workflow.ts",
    "example:modify": "tsx examples/modify-workflow.ts",
<<<<<<< HEAD
    "convert": "tsx scripts/convertNodesJSON.ts"
=======
    "generate:ts": "tsx cc-scripts/generate-node-types.ts"
>>>>>>> ecb0e8a7
  },
  "devDependencies": {
    "@n8n/eslint-config": "workspace:*",
    "@n8n/typescript-config": "workspace:*",
    "@n8n/vitest-config": "workspace:*",
    "@testing-library/jest-dom": "catalog:frontend",
    "@testing-library/user-event": "catalog:frontend",
    "@testing-library/vue": "catalog:frontend",
    "n8n-workflow": "workspace:*",
    "tsdown": "catalog:",
    "typescript": "catalog:",
    "vite": "catalog:",
    "vitest": "catalog:"
  },
  "license": "See LICENSE.md file in the root of the repository",
  "dependencies": {
    "prettier": "^3.6.2"
  }
}<|MERGE_RESOLUTION|>--- conflicted
+++ resolved
@@ -26,11 +26,8 @@
     "example:basic": "tsx examples/basic-workflow.ts",
     "example:ai-agent": "tsx examples/ai-agent-workflow.ts",
     "example:modify": "tsx examples/modify-workflow.ts",
-<<<<<<< HEAD
-    "convert": "tsx scripts/convertNodesJSON.ts"
-=======
+    "convert": "tsx scripts/convertNodesJSON.ts",
     "generate:ts": "tsx cc-scripts/generate-node-types.ts"
->>>>>>> ecb0e8a7
   },
   "devDependencies": {
     "@n8n/eslint-config": "workspace:*",
