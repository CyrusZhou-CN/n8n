import type { SimpleWorkflow } from '@/types';
import { validateAgentPrompt } from '@/validation/checks';
import type { SingleEvaluatorResult } from '@/validation/types';

import { calcSingleEvaluatorScore } from '../../utils/score';

export function evaluateAgentPrompt(workflow: SimpleWorkflow): SingleEvaluatorResult {
<<<<<<< HEAD
	const violations: Violation[] = [];

	// Check if workflow has nodes
	if (!workflow.nodes || workflow.nodes.length === 0) {
		return { violations, score: 0 };
	}

	// Find all agent nodes and check their prompts
	for (const node of workflow.nodes) {
		// Check if this is an Agent node (ToolsAgent)
		if (node.type === '@n8n/n8n-nodes-langchain.agent') {
			// Check the text parameter for expressions
			const textParam = node.parameters?.text;
			const promptType = node.parameters?.promptType;
			const options = node.parameters?.options;

			// Use type guard to safely access systemMessage
			let systemMessage: string | undefined;
			if (isOptionsWithSystemMessage(options)) {
				systemMessage = options.systemMessage;
			}

			// Only check when promptType is 'define' or undefined (default)
			// 'auto' mode means it uses text from previous node
			if (promptType !== 'auto' && promptType !== 'guardrails') {
				// Check 1: Text parameter should contain expressions for dynamic context
				if (!textParam || !containsExpression(textParam)) {
					violations.push({
						type: 'minor',
						description: `Agent node "${node.name}" has no expression in its prompt field. This likely means it failed to use chatInput or dynamic context`,
						pointsDeducted: 15,
					});
				}

				// Check 2: Agent should have a system message
				// If systemMessage is missing, it likely means all instructions are in the text field
				if (!systemMessage || systemMessage.trim().length === 0) {
					violations.push({
						type: 'major',
						description: `Agent node "${node.name}" has no system message. System-level instructions (role, tasks, behavior) should be in the system message field, not the text field`,
						pointsDeducted: 25,
					});
				}
			}
		}
	}
=======
	const violations = validateAgentPrompt(workflow);
>>>>>>> fa7cdf39

	return { violations, score: calcSingleEvaluatorScore({ violations }) };
}<|MERGE_RESOLUTION|>--- conflicted
+++ resolved
@@ -5,56 +5,7 @@
 import { calcSingleEvaluatorScore } from '../../utils/score';
 
 export function evaluateAgentPrompt(workflow: SimpleWorkflow): SingleEvaluatorResult {
-<<<<<<< HEAD
-	const violations: Violation[] = [];
-
-	// Check if workflow has nodes
-	if (!workflow.nodes || workflow.nodes.length === 0) {
-		return { violations, score: 0 };
-	}
-
-	// Find all agent nodes and check their prompts
-	for (const node of workflow.nodes) {
-		// Check if this is an Agent node (ToolsAgent)
-		if (node.type === '@n8n/n8n-nodes-langchain.agent') {
-			// Check the text parameter for expressions
-			const textParam = node.parameters?.text;
-			const promptType = node.parameters?.promptType;
-			const options = node.parameters?.options;
-
-			// Use type guard to safely access systemMessage
-			let systemMessage: string | undefined;
-			if (isOptionsWithSystemMessage(options)) {
-				systemMessage = options.systemMessage;
-			}
-
-			// Only check when promptType is 'define' or undefined (default)
-			// 'auto' mode means it uses text from previous node
-			if (promptType !== 'auto' && promptType !== 'guardrails') {
-				// Check 1: Text parameter should contain expressions for dynamic context
-				if (!textParam || !containsExpression(textParam)) {
-					violations.push({
-						type: 'minor',
-						description: `Agent node "${node.name}" has no expression in its prompt field. This likely means it failed to use chatInput or dynamic context`,
-						pointsDeducted: 15,
-					});
-				}
-
-				// Check 2: Agent should have a system message
-				// If systemMessage is missing, it likely means all instructions are in the text field
-				if (!systemMessage || systemMessage.trim().length === 0) {
-					violations.push({
-						type: 'major',
-						description: `Agent node "${node.name}" has no system message. System-level instructions (role, tasks, behavior) should be in the system message field, not the text field`,
-						pointsDeducted: 25,
-					});
-				}
-			}
-		}
-	}
-=======
 	const violations = validateAgentPrompt(workflow);
->>>>>>> fa7cdf39
 
 	return { violations, score: calcSingleEvaluatorScore({ violations }) };
 }