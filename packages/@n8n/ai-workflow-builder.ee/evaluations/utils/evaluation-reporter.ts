--- conflicted
+++ resolved
@@ -93,13 +93,7 @@
 		// Add cache stats for this test if available
 		if (result.cacheStats) {
 			const formatted = formatCacheStats(result.cacheStats);
-			report += `- **Cache Hit Rate**: ${formatted.cacheHitRate}
-<<<<<<< HEAD
-- **Cost Savings**: ${formatted.costSavings}
-
-=======
->>>>>>> cf3b0f5b
-`;
+			report += `- **Cache Hit Rate**: ${formatted.cacheHitRate}`;
 		}
 
 		if (
