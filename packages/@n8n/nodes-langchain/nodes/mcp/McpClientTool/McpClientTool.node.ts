--- conflicted
+++ resolved
@@ -138,49 +138,7 @@
 		},
 		inputs: [],
 		outputs: [{ type: NodeConnectionTypes.AiTool, displayName: 'Tools' }],
-<<<<<<< HEAD
 		credentials,
-=======
-		credentials: [
-			{
-				// eslint-disable-next-line n8n-nodes-base/node-class-description-credentials-name-unsuffixed
-				name: 'httpBearerAuth',
-				required: true,
-				displayOptions: {
-					show: {
-						authentication: ['bearerAuth'],
-					},
-				},
-			},
-			{
-				name: 'httpHeaderAuth',
-				required: true,
-				displayOptions: {
-					show: {
-						authentication: ['headerAuth'],
-					},
-				},
-			},
-			{
-				name: 'httpMultipleHeadersAuth',
-				required: true,
-				displayOptions: {
-					show: {
-						authentication: ['multipleHeadersAuth'],
-					},
-				},
-			},
-			{
-				name: 'mcpOAuth2Api',
-				required: true,
-				displayOptions: {
-					show: {
-						authentication: ['mcpOAuth2Api'],
-					},
-				},
-			},
-		],
->>>>>>> 705a7815
 		properties: [
 			getConnectionHintNoticeField([NodeConnectionTypes.AiAgent]),
 			{
