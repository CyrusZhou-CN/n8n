--- conflicted
+++ resolved
@@ -22,16 +22,8 @@
 	connectMcpClient,
 	getAllTools,
 	getAuthHeaders,
-<<<<<<< HEAD
 	tryRefreshOAuth2Token,
 } from '../shared/utils';
-=======
-	getSelectedTools,
-	McpToolkit,
-	mcpToolToDynamicTool,
-	tryRefreshOAuth2Token,
-} from './utils';
->>>>>>> 49fabcf4
 
 /**
  * Get node parameters for MCP client configuration
@@ -145,40 +137,7 @@
 		},
 		inputs: [],
 		outputs: [{ type: NodeConnectionTypes.AiTool, displayName: 'Tools' }],
-<<<<<<< HEAD
 		credentials,
-=======
-		credentials: [
-			{
-				// eslint-disable-next-line n8n-nodes-base/node-class-description-credentials-name-unsuffixed
-				name: 'httpBearerAuth',
-				required: true,
-				displayOptions: {
-					show: {
-						authentication: ['bearerAuth'],
-					},
-				},
-			},
-			{
-				name: 'httpHeaderAuth',
-				required: true,
-				displayOptions: {
-					show: {
-						authentication: ['headerAuth'],
-					},
-				},
-			},
-			{
-				name: 'mcpOAuth2Api',
-				required: true,
-				displayOptions: {
-					show: {
-						authentication: ['mcpOAuth2Api'],
-					},
-				},
-			},
-		],
->>>>>>> 49fabcf4
 		properties: [
 			getConnectionHintNoticeField([NodeConnectionTypes.AiAgent]),
 			{
@@ -225,9 +184,6 @@
 					},
 				},
 			}),
-<<<<<<< HEAD
-			...authenticationProperties,
-=======
 			{
 				displayName: 'Authentication',
 				name: 'authentication',
@@ -295,7 +251,6 @@
 					},
 				},
 			},
->>>>>>> 49fabcf4
 			{
 				displayName: 'Tools to Include',
 				name: 'include',
