/* eslint-disable @typescript-eslint/no-unsafe-call */
/* eslint-disable @typescript-eslint/no-unsafe-return */
/* eslint-disable @typescript-eslint/no-unsafe-member-access */
/* eslint-disable no-console */
/* eslint-disable @typescript-eslint/no-non-null-assertion */
/* eslint-disable @typescript-eslint/no-use-before-define */
/* eslint-disable @typescript-eslint/no-unsafe-assignment */
/* eslint-disable @typescript-eslint/prefer-nullish-coalescing */
/* eslint-disable no-param-reassign */
/* eslint-disable no-continue */
/* eslint-disable prefer-spread */
/* eslint-disable no-restricted-syntax */
/* eslint-disable @typescript-eslint/explicit-module-boundary-types */
/* eslint-disable import/no-cycle */
// eslint-disable-next-line import/no-extraneous-dependencies
import { get, isEqual } from 'lodash';

import {
	IContextObject,
	INode,
	INodeCredentialDescription,
	INodeExecutionData,
	INodeIssueObjectProperty,
	INodeIssues,
	INodeParameters,
	INodeProperties,
	INodePropertyCollection,
	INodeType,
	INodeVersionedType,
	IParameterDependencies,
	IRunExecutionData,
	IWebhookData,
	IWorkflowExecuteAdditionalData,
	NodeParameterValue,
	WebhookHttpMethod,
} from './Interfaces';

import { Workflow } from './Workflow';

/**
 * Gets special parameters which should be added to nodeTypes depending
 * on their type or configuration
 *
 * @export
 * @param {INodeType} nodeType
 * @returns
 */
export function getSpecialNodeParameters(nodeType: INodeType): INodeProperties[] {
	if (nodeType.description.polling === true) {
		return [
			{
				displayName: 'Poll Times',
				name: 'pollTimes',
				type: 'fixedCollection',
				typeOptions: {
					multipleValues: true,
					multipleValueButtonText: 'Add Poll Time',
				},
<<<<<<< HEAD
				default: {},
				description: 'Time at which polling should occur.',
=======
				default: { item: [{ mode: 'everyMinute' }] },
				description: 'Time at which polling should occur',
>>>>>>> b487d4f3
				placeholder: 'Add Poll Time',
				options: [
					{
						name: 'item',
						displayName: 'Item',
						values: [
							{
								displayName: 'Mode',
								name: 'mode',
								type: 'options',
								options: [
									{
										name: 'Every Minute',
										value: 'everyMinute',
									},
									{
										name: 'Every Hour',
										value: 'everyHour',
									},
									{
										name: 'Every Day',
										value: 'everyDay',
									},
									{
										name: 'Every Week',
										value: 'everyWeek',
									},
									{
										name: 'Every Month',
										value: 'everyMonth',
									},
									{
										name: 'Every X',
										value: 'everyX',
									},
									{
										name: 'Custom',
										value: 'custom',
									},
								],
								default: 'everyDay',
								description: 'How often to trigger.',
							},
							{
								displayName: 'Hour',
								name: 'hour',
								type: 'number',
								typeOptions: {
									minValue: 0,
									maxValue: 23,
								},
								displayOptions: {
									hide: {
										mode: ['custom', 'everyHour', 'everyMinute', 'everyX'],
									},
								},
								default: 14,
								description: 'The hour of the day to trigger (24h format).',
							},
							{
								displayName: 'Minute',
								name: 'minute',
								type: 'number',
								typeOptions: {
									minValue: 0,
									maxValue: 59,
								},
								displayOptions: {
									hide: {
										mode: ['custom', 'everyMinute', 'everyX'],
									},
								},
								default: 0,
								description: 'The minute of the day to trigger.',
							},
							{
								displayName: 'Day of Month',
								name: 'dayOfMonth',
								type: 'number',
								displayOptions: {
									show: {
										mode: ['everyMonth'],
									},
								},
								typeOptions: {
									minValue: 1,
									maxValue: 31,
								},
								default: 1,
								description: 'The day of the month to trigger.',
							},
							{
								displayName: 'Weekday',
								name: 'weekday',
								type: 'options',
								displayOptions: {
									show: {
										mode: ['everyWeek'],
									},
								},
								options: [
									{
										name: 'Monday',
										value: '1',
									},
									{
										name: 'Tuesday',
										value: '2',
									},
									{
										name: 'Wednesday',
										value: '3',
									},
									{
										name: 'Thursday',
										value: '4',
									},
									{
										name: 'Friday',
										value: '5',
									},
									{
										name: 'Saturday',
										value: '6',
									},
									{
										name: 'Sunday',
										value: '0',
									},
								],
								default: '1',
								description: 'The weekday to trigger.',
							},
							{
								displayName: 'Cron Expression',
								name: 'cronExpression',
								type: 'string',
								displayOptions: {
									show: {
										mode: ['custom'],
									},
								},
								default: '* * * * * *',
								description:
									'Use custom cron expression. Values and ranges as follows:<ul><li>Seconds: 0-59</li><li>Minutes: 0 - 59</li><li>Hours: 0 - 23</li><li>Day of Month: 1 - 31</li><li>Months: 0 - 11 (Jan - Dec)</li><li>Day of Week: 0 - 6 (Sun - Sat)</li></ul>',
							},
							{
								displayName: 'Value',
								name: 'value',
								type: 'number',
								typeOptions: {
									minValue: 0,
									maxValue: 1000,
								},
								displayOptions: {
									show: {
										mode: ['everyX'],
									},
								},
								default: 2,
								description: 'All how many X minutes/hours it should trigger.',
							},
							{
								displayName: 'Unit',
								name: 'unit',
								type: 'options',
								displayOptions: {
									show: {
										mode: ['everyX'],
									},
								},
								options: [
									{
										name: 'Minutes',
										value: 'minutes',
									},
									{
										name: 'Hours',
										value: 'hours',
									},
								],
								default: 'hours',
								description: 'If it should trigger all X minutes or hours.',
							},
						],
					},
				],
			},
		];
	}

	return [];
}

/**
 * Returns if the parameter should be displayed or not
 *
 * @export
 * @param {INodeParameters} nodeValues The data on the node which decides if the parameter
 *                                    should be displayed
 * @param {(INodeProperties | INodeCredentialDescription)} parameter The parameter to check if it should be displayed
 * @param {INodeParameters} [nodeValuesRoot] The root node-parameter-data
 * @returns
 */
export function displayParameter(
	nodeValues: INodeParameters,
	parameter: INodeProperties | INodeCredentialDescription,
	nodeValuesRoot?: INodeParameters,
) {
	if (!parameter.displayOptions) {
		return true;
	}

	nodeValuesRoot = nodeValuesRoot || nodeValues;

	let value;
	// eslint-disable-next-line @typescript-eslint/no-explicit-any
	const values: any[] = [];
	if (parameter.displayOptions.show) {
		// All the defined rules have to match to display parameter
		for (const propertyName of Object.keys(parameter.displayOptions.show)) {
			if (propertyName.charAt(0) === '/') {
				// Get the value from the root of the node
				value = get(nodeValuesRoot, propertyName.slice(1));
			} else {
				// Get the value from current level
				value = get(nodeValues, propertyName);
			}

			values.length = 0;
			if (!Array.isArray(value)) {
				values.push(value);
			} else {
				values.push.apply(values, value);
			}

			if (values.some((v) => typeof v === 'string' && v.charAt(0) === '=')) {
				return true;
			}

			if (
				values.length === 0 ||
				!parameter.displayOptions.show[propertyName]!.some((v) => values.includes(v))
			) {
				return false;
			}
		}
	}

	if (parameter.displayOptions.hide) {
		// Any of the defined hide rules have to match to hide the parameter
		for (const propertyName of Object.keys(parameter.displayOptions.hide)) {
			if (propertyName.charAt(0) === '/') {
				// Get the value from the root of the node
				value = get(nodeValuesRoot, propertyName.slice(1));
			} else {
				// Get the value from current level
				value = get(nodeValues, propertyName);
			}

			values.length = 0;
			if (!Array.isArray(value)) {
				values.push(value);
			} else {
				values.push.apply(values, value);
			}

			if (
				values.length !== 0 &&
				parameter.displayOptions.hide[propertyName]!.some((v) => values.includes(v))
			) {
				return false;
			}
		}
	}

	return true;
}

/**
 * Returns if the given parameter should be displayed or not considering the path
 * to the properties
 *
 * @export
 * @param {INodeParameters} nodeValues The data on the node which decides if the parameter
 *                                    should be displayed
 * @param {(INodeProperties | INodeCredentialDescription)} parameter The parameter to check if it should be displayed
 * @param {string} path The path to the property
 * @returns
 */
export function displayParameterPath(
	nodeValues: INodeParameters,
	parameter: INodeProperties | INodeCredentialDescription,
	path: string,
) {
	let resolvedNodeValues = nodeValues;
	if (path !== '') {
		resolvedNodeValues = get(nodeValues, path) as INodeParameters;
	}

	// Get the root parameter data
	let nodeValuesRoot = nodeValues;
	if (path && path.split('.').indexOf('parameters') === 0) {
		nodeValuesRoot = get(nodeValues, 'parameters') as INodeParameters;
	}

	return displayParameter(resolvedNodeValues, parameter, nodeValuesRoot);
}

/**
 * Returns the context data
 *
 * @export
 * @param {IRunExecutionData} runExecutionData The run execution data
 * @param {string} type The data type. "node"/"flow"
 * @param {INode} [node] If type "node" is set the node to return the context of has to be supplied
 * @returns {IContextObject}
 */
export function getContext(
	runExecutionData: IRunExecutionData,
	type: string,
	node?: INode,
): IContextObject {
	if (runExecutionData.executionData === undefined) {
		// TODO: Should not happen leave it for test now
		throw new Error('The "executionData" is not initialized!');
	}

	let key: string;
	if (type === 'flow') {
		key = 'flow';
	} else if (type === 'node') {
		if (node === undefined) {
			throw new Error(`The request data of context type "node" the node parameter has to be set!`);
		}
		key = `node:${node.name}`;
	} else {
		throw new Error(`The context type "${type}" is not know. Only "flow" and node" are supported!`);
	}

	if (runExecutionData.executionData.contextData[key] === undefined) {
		// eslint-disable-next-line no-param-reassign
		runExecutionData.executionData.contextData[key] = {};
	}

	return runExecutionData.executionData.contextData[key];
}

/**
 * Returns which parameters are dependent on which
 *
 * @export
 * @param {INodeProperties[]} nodePropertiesArray
 * @returns {IParameterDependencies}
 */
export function getParamterDependencies(
	nodePropertiesArray: INodeProperties[],
): IParameterDependencies {
	const dependencies: IParameterDependencies = {};

	let displayRule: string;
	let parameterName: string;
	for (const nodeProperties of nodePropertiesArray) {
		if (dependencies[nodeProperties.name] === undefined) {
			dependencies[nodeProperties.name] = [];
		}
		if (nodeProperties.displayOptions === undefined) {
			// Does not have any dependencies
			continue;
		}

		for (displayRule of Object.keys(nodeProperties.displayOptions)) {
			// @ts-ignore
			for (parameterName of Object.keys(nodeProperties.displayOptions[displayRule])) {
				if (!dependencies[nodeProperties.name].includes(parameterName)) {
					dependencies[nodeProperties.name].push(parameterName);
				}
			}
		}
	}

	return dependencies;
}

/**
 * Returns in which order the parameters should be resolved
 * to have the parameters available they depend on
 *
 * @export
 * @param {INodeProperties[]} nodePropertiesArray
 * @param {IParameterDependencies} parameterDependencies
 * @returns {number[]}
 */
export function getParamterResolveOrder(
	nodePropertiesArray: INodeProperties[],
	parameterDependencies: IParameterDependencies,
): number[] {
	const executionOrder: number[] = [];
	const indexToResolve = Array.from({ length: nodePropertiesArray.length }, (v, k) => k);
	const resolvedParamters: string[] = [];

	let index: number;
	let property: INodeProperties;

	let lastIndexLength = indexToResolve.length;
	let lastIndexReduction = -1;

	let iterations = 0;

	while (indexToResolve.length !== 0) {
		iterations += 1;

		index = indexToResolve.shift() as number;
		property = nodePropertiesArray[index];

		if (parameterDependencies[property.name].length === 0) {
			// Does not have any dependencies so simply add
			executionOrder.push(index);
			resolvedParamters.push(property.name);
			continue;
		}

		// Parameter has dependencies
		for (const dependency of parameterDependencies[property.name]) {
			if (!resolvedParamters.includes(dependency)) {
				if (dependency.charAt(0) === '/') {
					// Assume that root level depenencies are resolved
					continue;
				}
				// Dependencies for that paramter are still missing so
				// try to add again later
				indexToResolve.push(index);
				continue;
			}
		}

		// All dependencies got found so add
		executionOrder.push(index);
		resolvedParamters.push(property.name);

		if (indexToResolve.length < lastIndexLength) {
			lastIndexReduction = iterations;
		}

		if (iterations > lastIndexReduction + nodePropertiesArray.length) {
			throw new Error(
				'Could not resolve parameter depenencies. Max iterations reached! Hint: If `displayOptions` are specified in any child parameter of a parent `collection` or `fixedCollection`, remove the `displayOptions` from the child parameter.',
			);
		}
		lastIndexLength = indexToResolve.length;
	}

	return executionOrder;
}

/**
 * Returns the node parameter values. Depending on the settings it either just returns the none
 * default values or it applies all the default values.
 *
 * @export
 * @param {INodeProperties[]} nodePropertiesArray The properties which exist and their settings
 * @param {INodeParameters} nodeValues The node parameter data
 * @param {boolean} returnDefaults If default values get added or only none default values returned
 * @param {boolean} returnNoneDisplayed If also values which should not be displayed should be returned
 * @param {boolean} [onlySimpleTypes=false] If only simple types should be resolved
 * @param {boolean} [dataIsResolved=false] If nodeValues are already fully resolved (so that all default values got added already)
 * @param {INodeParameters} [nodeValuesRoot] The root node-parameter-data
 * @returns {(INodeParameters | null)}
 */
export function getNodeParameters(
	nodePropertiesArray: INodeProperties[],
	nodeValues: INodeParameters,
	returnDefaults: boolean,
	returnNoneDisplayed: boolean,
	onlySimpleTypes = false,
	dataIsResolved = false,
	nodeValuesRoot?: INodeParameters,
	parentType?: string,
	parameterDependencies?: IParameterDependencies,
): INodeParameters | null {
	if (parameterDependencies === undefined) {
		parameterDependencies = getParamterDependencies(nodePropertiesArray);
	}

	// Get the parameter names which get used multiple times as for this
	// ones we have to always check which ones get displayed and which ones not
	const duplicateParameterNames: string[] = [];
	const parameterNames: string[] = [];
	for (const nodeProperties of nodePropertiesArray) {
		if (parameterNames.includes(nodeProperties.name)) {
			if (!duplicateParameterNames.includes(nodeProperties.name)) {
				duplicateParameterNames.push(nodeProperties.name);
			}
		} else {
			parameterNames.push(nodeProperties.name);
		}
	}

	const nodeParameters: INodeParameters = {};
	const nodeParametersFull: INodeParameters = {};

	let nodeValuesDisplayCheck = nodeParametersFull;
	if (!dataIsResolved && !returnNoneDisplayed) {
		nodeValuesDisplayCheck = getNodeParameters(
			nodePropertiesArray,
			nodeValues,
			true,
			true,
			true,
			true,
			nodeValuesRoot,
			parentType,
			parameterDependencies,
		) as INodeParameters;
	}

	nodeValuesRoot = nodeValuesRoot || nodeValuesDisplayCheck;

	// Go through the parameters in order of their dependencies
	const parameterItterationOrderIndex = getParamterResolveOrder(
		nodePropertiesArray,
		parameterDependencies,
	);

	for (const parameterIndex of parameterItterationOrderIndex) {
		const nodeProperties = nodePropertiesArray[parameterIndex];
		if (
			nodeValues[nodeProperties.name] === undefined &&
			(!returnDefaults || parentType === 'collection')
		) {
			// The value is not defined so go to the next
			continue;
		}

		if (
			!returnNoneDisplayed &&
			!displayParameter(nodeValuesDisplayCheck, nodeProperties, nodeValuesRoot)
		) {
			if (!returnNoneDisplayed || !returnDefaults) {
				continue;
			}
		}

		if (!['collection', 'fixedCollection'].includes(nodeProperties.type)) {
			// Is a simple property so can be set as it is

			if (duplicateParameterNames.includes(nodeProperties.name)) {
				if (!displayParameter(nodeValuesDisplayCheck, nodeProperties, nodeValuesRoot)) {
					continue;
				}
			}

			if (returnDefaults) {
				// Set also when it has the default value
				if (['boolean', 'number', 'options'].includes(nodeProperties.type)) {
					// Boolean, numbers and options are special as false and 0 are valid values
					// and should not be replaced with default value
					nodeParameters[nodeProperties.name] =
						nodeValues[nodeProperties.name] !== undefined
							? nodeValues[nodeProperties.name]
							: nodeProperties.default;
				} else {
					nodeParameters[nodeProperties.name] =
						nodeValues[nodeProperties.name] || nodeProperties.default;
				}
				nodeParametersFull[nodeProperties.name] = nodeParameters[nodeProperties.name];
			} else if (
				(nodeValues[nodeProperties.name] !== nodeProperties.default &&
					typeof nodeValues[nodeProperties.name] !== 'object') ||
				(typeof nodeValues[nodeProperties.name] === 'object' &&
					!isEqual(nodeValues[nodeProperties.name], nodeProperties.default)) ||
				(nodeValues[nodeProperties.name] !== undefined && parentType === 'collection')
			) {
				// Set only if it is different to the default value
				nodeParameters[nodeProperties.name] = nodeValues[nodeProperties.name];
				nodeParametersFull[nodeProperties.name] = nodeParameters[nodeProperties.name];
				continue;
			}
		}

		if (onlySimpleTypes) {
			// It is only supposed to resolve the simple types. So continue.
			continue;
		}

		// Is a complex property so check lower levels
		let tempValue: INodeParameters | null;
		if (nodeProperties.type === 'collection') {
			// Is collection

			if (
				nodeProperties.typeOptions !== undefined &&
				nodeProperties.typeOptions.multipleValues === true
			) {
				// Multiple can be set so will be an array

				// Return directly the values like they are
				if (nodeValues[nodeProperties.name] !== undefined) {
					nodeParameters[nodeProperties.name] = nodeValues[nodeProperties.name];
				} else if (returnDefaults) {
					// Does not have values defined but defaults should be returned
					if (Array.isArray(nodeProperties.default)) {
						nodeParameters[nodeProperties.name] = JSON.parse(
							JSON.stringify(nodeProperties.default),
						);
					} else {
						// As it is probably wrong for many nodes, do we keep on returning an empty array if
						// anything else than an array is set as default
						nodeParameters[nodeProperties.name] = [];
					}
				}
				nodeParametersFull[nodeProperties.name] = nodeParameters[nodeProperties.name];
			} else if (nodeValues[nodeProperties.name] !== undefined) {
				// Has values defined so get them
				const tempNodeParameters = getNodeParameters(
					nodeProperties.options as INodeProperties[],
					nodeValues[nodeProperties.name] as INodeParameters,
					returnDefaults,
					returnNoneDisplayed,
					false,
					false,
					nodeValuesRoot,
					nodeProperties.type,
				);

				if (tempNodeParameters !== null) {
					nodeParameters[nodeProperties.name] = tempNodeParameters;
					nodeParametersFull[nodeProperties.name] = nodeParameters[nodeProperties.name];
				}
			} else if (returnDefaults) {
				// Does not have values defined but defaults should be returned
				nodeParameters[nodeProperties.name] = JSON.parse(JSON.stringify(nodeProperties.default));
				nodeParametersFull[nodeProperties.name] = nodeParameters[nodeProperties.name];
			}
		} else if (nodeProperties.type === 'fixedCollection') {
			// Is fixedCollection

			const collectionValues: INodeParameters = {};
			let tempNodeParameters: INodeParameters;
			let tempNodePropertiesArray: INodeProperties[];
			let nodePropertyOptions: INodePropertyCollection | undefined;

			let propertyValues = nodeValues[nodeProperties.name];
			if (returnDefaults) {
				if (propertyValues === undefined) {
					propertyValues = JSON.parse(JSON.stringify(nodeProperties.default));
				}
			}

			// Iterate over all collections
			for (const itemName of Object.keys(propertyValues || {})) {
				if (
					nodeProperties.typeOptions !== undefined &&
					nodeProperties.typeOptions.multipleValues === true
				) {
					// Multiple can be set so will be an array

					const tempArrayValue: INodeParameters[] = [];
					// Iterate over all items as it contains multiple ones
					for (const nodeValue of (propertyValues as INodeParameters)[
						itemName
					] as INodeParameters[]) {
						nodePropertyOptions = nodeProperties.options!.find(
							// eslint-disable-next-line @typescript-eslint/no-shadow
							(nodePropertyOptions) => nodePropertyOptions.name === itemName,
						) as INodePropertyCollection;

						if (nodePropertyOptions === undefined) {
							throw new Error(
								`Could not find property option "${itemName}" for "${nodeProperties.name}"`,
							);
						}

						tempNodePropertiesArray = nodePropertyOptions.values!;
						tempValue = getNodeParameters(
							tempNodePropertiesArray,
							nodeValue,
							returnDefaults,
							returnNoneDisplayed,
							false,
							false,
							nodeValuesRoot,
							nodeProperties.type,
						);
						if (tempValue !== null) {
							tempArrayValue.push(tempValue);
						}
					}
					collectionValues[itemName] = tempArrayValue;
				} else {
					// Only one can be set so is an object of objects
					tempNodeParameters = {};

					// Get the options of the current item
					// eslint-disable-next-line @typescript-eslint/no-shadow
					const nodePropertyOptions = nodeProperties.options!.find(
						(data) => data.name === itemName,
					);

					if (nodePropertyOptions !== undefined) {
						tempNodePropertiesArray = (nodePropertyOptions as INodePropertyCollection).values!;
						tempValue = getNodeParameters(
							tempNodePropertiesArray,
							(nodeValues[nodeProperties.name] as INodeParameters)[itemName] as INodeParameters,
							returnDefaults,
							returnNoneDisplayed,
							false,
							false,
							nodeValuesRoot,
							nodeProperties.type,
						);
						if (tempValue !== null) {
							Object.assign(tempNodeParameters, tempValue);
						}
					}

					if (Object.keys(tempNodeParameters).length !== 0) {
						collectionValues[itemName] = tempNodeParameters;
					}
				}
			}

			if (Object.keys(collectionValues).length !== 0 || returnDefaults) {
				// Set only if value got found
				if (returnDefaults) {
					// Set also when it has the default value
					if (collectionValues === undefined) {
						nodeParameters[nodeProperties.name] = JSON.parse(
							JSON.stringify(nodeProperties.default),
						);
					} else {
						nodeParameters[nodeProperties.name] = collectionValues;
					}
					nodeParametersFull[nodeProperties.name] = nodeParameters[nodeProperties.name];
				} else if (collectionValues !== nodeProperties.default) {
					// Set only if values got found and it is not the default
					nodeParameters[nodeProperties.name] = collectionValues;
					nodeParametersFull[nodeProperties.name] = nodeParameters[nodeProperties.name];
				}
			}
		}
	}

	return nodeParameters;
}

/**
 * Brings the output data in a format that can be returned from a node
 *
 * @export
 * @param {INodeExecutionData[]} outputData
 * @param {number} [outputIndex=0]
 * @returns {Promise<INodeExecutionData[][]>}
 */
export async function prepareOutputData(
	outputData: INodeExecutionData[],
	outputIndex = 0,
): Promise<INodeExecutionData[][]> {
	// TODO: Check if node has output with that index
	const returnData = [];

	for (let i = 0; i < outputIndex; i++) {
		returnData.push([]);
	}

	returnData.push(outputData);

	return returnData;
}

/**
 * Returns all the webhooks which should be created for the give node
 *
 * @export
 *
 * @param {INode} node
 * @returns {IWebhookData[]}
 */
export function getNodeWebhooks(
	workflow: Workflow,
	node: INode,
	additionalData: IWorkflowExecuteAdditionalData,
	ignoreRestartWehbooks = false,
): IWebhookData[] {
	if (node.disabled === true) {
		// Node is disabled so webhooks will also not be enabled
		return [];
	}

	const nodeType = workflow.nodeTypes.getByNameAndVersion(node.type, node.typeVersion) as INodeType;

	if (nodeType.description.webhooks === undefined) {
		// Node does not have any webhooks so return
		return [];
	}

	const workflowId = workflow.id || '__UNSAVED__';
	const mode = 'internal';

	const returnData: IWebhookData[] = [];
	for (const webhookDescription of nodeType.description.webhooks) {
		if (ignoreRestartWehbooks && webhookDescription.restartWebhook === true) {
			continue;
		}

		let nodeWebhookPath = workflow.expression.getSimpleParameterValue(
			node,
			webhookDescription.path,
			mode,
			{},
		);
		if (nodeWebhookPath === undefined) {
			// TODO: Use a proper logger
			console.error(
				`No webhook path could be found for node "${node.name}" in workflow "${workflowId}".`,
			);
			continue;
		}

		nodeWebhookPath = nodeWebhookPath.toString();

		if (nodeWebhookPath.startsWith('/')) {
			nodeWebhookPath = nodeWebhookPath.slice(1);
		}
		if (nodeWebhookPath.endsWith('/')) {
			nodeWebhookPath = nodeWebhookPath.slice(0, -1);
		}

		const isFullPath: boolean = workflow.expression.getSimpleParameterValue(
			node,
			webhookDescription.isFullPath,
			'internal',
			{},
			false,
		) as boolean;
		const restartWebhook: boolean = workflow.expression.getSimpleParameterValue(
			node,
			webhookDescription.restartWebhook,
			'internal',
			{},
			false,
		) as boolean;
		const path = getNodeWebhookPath(workflowId, node, nodeWebhookPath, isFullPath, restartWebhook);

		const httpMethod = workflow.expression.getSimpleParameterValue(
			node,
			webhookDescription.httpMethod,
			mode,
			{},
			'GET',
		);

		if (httpMethod === undefined) {
			// TODO: Use a proper logger
			console.error(
				`The webhook "${path}" for node "${node.name}" in workflow "${workflowId}" could not be added because the httpMethod is not defined.`,
			);
			continue;
		}

		let webhookId: string | undefined;
		if ((path.startsWith(':') || path.includes('/:')) && node.webhookId) {
			webhookId = node.webhookId;
		}

		returnData.push({
			httpMethod: httpMethod.toString() as WebhookHttpMethod,
			node: node.name,
			path,
			webhookDescription,
			workflowId,
			workflowExecuteAdditionalData: additionalData,
			webhookId,
		});
	}

	return returnData;
}

export function getNodeWebhooksBasic(workflow: Workflow, node: INode): IWebhookData[] {
	if (node.disabled === true) {
		// Node is disabled so webhooks will also not be enabled
		return [];
	}

	const nodeType = workflow.nodeTypes.getByNameAndVersion(node.type, node.typeVersion) as INodeType;

	if (nodeType.description.webhooks === undefined) {
		// Node does not have any webhooks so return
		return [];
	}

	const workflowId = workflow.id || '__UNSAVED__';

	const mode = 'internal';

	const returnData: IWebhookData[] = [];
	for (const webhookDescription of nodeType.description.webhooks) {
		let nodeWebhookPath = workflow.expression.getSimpleParameterValue(
			node,
			webhookDescription.path,
			mode,
			{},
		);
		if (nodeWebhookPath === undefined) {
			// TODO: Use a proper logger
			console.error(
				`No webhook path could be found for node "${node.name}" in workflow "${workflowId}".`,
			);
			continue;
		}

		nodeWebhookPath = nodeWebhookPath.toString();

		if (nodeWebhookPath.startsWith('/')) {
			nodeWebhookPath = nodeWebhookPath.slice(1);
		}
		if (nodeWebhookPath.endsWith('/')) {
			nodeWebhookPath = nodeWebhookPath.slice(0, -1);
		}

		const isFullPath: boolean = workflow.expression.getSimpleParameterValue(
			node,
			webhookDescription.isFullPath,
			mode,
			{},
			false,
		) as boolean;

		const path = getNodeWebhookPath(workflowId, node, nodeWebhookPath, isFullPath);

		const httpMethod = workflow.expression.getSimpleParameterValue(
			node,
			webhookDescription.httpMethod,
			mode,
			{},
		);

		if (httpMethod === undefined) {
			// TODO: Use a proper logger
			console.error(
				`The webhook "${path}" for node "${node.name}" in workflow "${workflowId}" could not be added because the httpMethod is not defined.`,
			);
			continue;
		}

		// @ts-ignore
		returnData.push({
			httpMethod: httpMethod.toString() as WebhookHttpMethod,
			node: node.name,
			path,
			webhookDescription,
			workflowId,
		});
	}

	return returnData;
}

/**
 * Returns the webhook path
 *
 * @export
 * @param {string} workflowId
 * @param {string} nodeTypeName
 * @param {string} path
 * @returns {string}
 */
export function getNodeWebhookPath(
	workflowId: string,
	node: INode,
	path: string,
	isFullPath?: boolean,
	restartWebhook?: boolean,
): string {
	let webhookPath = '';
	if (restartWebhook === true) {
		return path;
	}
	if (node.webhookId === undefined) {
		webhookPath = `${workflowId}/${encodeURIComponent(node.name.toLowerCase())}/${path}`;
	} else {
		if (isFullPath === true) {
			return path;
		}
		webhookPath = `${node.webhookId}/${path}`;
	}
	return webhookPath;
}

/**
 * Returns the webhook URL
 *
 * @export
 * @param {string} baseUrl
 * @param {string} workflowId
 * @param {string} nodeTypeName
 * @param {string} path
 * @param {boolean} isFullPath
 * @returns {string}
 */
export function getNodeWebhookUrl(
	baseUrl: string,
	workflowId: string,
	node: INode,
	path: string,
	isFullPath?: boolean,
): string {
	if ((path.startsWith(':') || path.includes('/:')) && node.webhookId) {
		// setting this to false to prefix the webhookId
		isFullPath = false;
	}
	if (path.startsWith('/')) {
		path = path.slice(1);
	}
	return `${baseUrl}/${getNodeWebhookPath(workflowId, node, path, isFullPath)}`;
}

/**
 * Returns all the parameter-issues of the node
 *
 * @export
 * @param {INodeProperties[]} nodePropertiesArray The properties of the node
 * @param {INode} node The data of the node
 * @returns {(INodeIssues | null)}
 */
export function getNodeParametersIssues(
	nodePropertiesArray: INodeProperties[],
	node: INode,
): INodeIssues | null {
	const foundIssues: INodeIssues = {};
	let propertyIssues: INodeIssues;

	if (node.disabled === true) {
		// Ignore issues on disabled nodes
		return null;
	}

	for (const nodeProperty of nodePropertiesArray) {
		propertyIssues = getParameterIssues(nodeProperty, node.parameters, '');
		mergeIssues(foundIssues, propertyIssues);
	}

	if (Object.keys(foundIssues).length === 0) {
		return null;
	}

	return foundIssues;
}

/**
 * Returns the issues of the node as string
 *
 * @export
 * @param {INodeIssues} issues The issues of the node
 * @param {INode} node The node
 * @returns {string[]}
 */
export function nodeIssuesToString(issues: INodeIssues, node?: INode): string[] {
	const nodeIssues = [];

	if (issues.execution !== undefined) {
		nodeIssues.push(`Execution Error.`);
	}

	const objectProperties = ['parameters', 'credentials'];

	let issueText: string;
	let parameterName: string;
	for (const propertyName of objectProperties) {
		if (issues[propertyName] !== undefined) {
			for (parameterName of Object.keys(issues[propertyName] as object)) {
				for (issueText of (issues[propertyName] as INodeIssueObjectProperty)[parameterName]) {
					nodeIssues.push(issueText);
				}
			}
		}
	}

	if (issues.typeUnknown !== undefined) {
		if (node !== undefined) {
			nodeIssues.push(`Node Type "${node.type}" is not known.`);
		} else {
			nodeIssues.push(`Node Type is not known.`);
		}
	}

	return nodeIssues;
}

/**
 * Adds an issue if the parameter is not defined
 *
 * @export
 * @param {INodeIssues} foundIssues The already found issues
 * @param {INodeProperties} nodeProperties The properties of the node
 * @param {NodeParameterValue} value The value of the parameter
 */
export function addToIssuesIfMissing(
	foundIssues: INodeIssues,
	nodeProperties: INodeProperties,
	value: NodeParameterValue,
) {
	// TODO: Check what it really has when undefined
	if (
		(nodeProperties.type === 'string' && (value === '' || value === undefined)) ||
		(nodeProperties.type === 'multiOptions' && Array.isArray(value) && value.length === 0) ||
		(nodeProperties.type === 'dateTime' && value === undefined)
	) {
		// Parameter is requried but empty
		if (foundIssues.parameters === undefined) {
			foundIssues.parameters = {};
		}
		if (foundIssues.parameters[nodeProperties.name] === undefined) {
			foundIssues.parameters[nodeProperties.name] = [];
		}

		foundIssues.parameters[nodeProperties.name].push(
			`Parameter "${nodeProperties.displayName}" is required.`,
		);
	}
}

/**
 * Returns the parameter value
 *
 * @export
 * @param {INodeParameters} nodeValues The values of the node
 * @param {string} parameterName The name of the parameter to return the value of
 * @param {string} path The path to the properties
 * @returns
 */
export function getParameterValueByPath(
	nodeValues: INodeParameters,
	parameterName: string,
	path: string,
) {
	return get(nodeValues, path ? `${path}.${parameterName}` : parameterName);
}

/**
 * Returns all the issues with the given node-values
 *
 * @export
 * @param {INodeProperties} nodeProperties The properties of the node
 * @param {INodeParameters} nodeValues The values of the node
 * @param {string} path The path to the properties
 * @returns {INodeIssues}
 */
export function getParameterIssues(
	nodeProperties: INodeProperties,
	nodeValues: INodeParameters,
	path: string,
): INodeIssues {
	const foundIssues: INodeIssues = {};
	let value;

	if (nodeProperties.required === true) {
		if (displayParameterPath(nodeValues, nodeProperties, path)) {
			value = getParameterValueByPath(nodeValues, nodeProperties.name, path);

			if (
				// eslint-disable-next-line @typescript-eslint/prefer-optional-chain
				nodeProperties.typeOptions !== undefined &&
				nodeProperties.typeOptions.multipleValues !== undefined
			) {
				// Multiple can be set so will be an array
				if (Array.isArray(value)) {
					for (const singleValue of value as NodeParameterValue[]) {
						addToIssuesIfMissing(foundIssues, nodeProperties, singleValue);
					}
				}
			} else {
				// Only one can be set so will be a single value
				addToIssuesIfMissing(foundIssues, nodeProperties, value as NodeParameterValue);
			}
		}
	}

	// Check if there are any child parameters
	if (nodeProperties.options === undefined) {
		// There are none so nothing else to check
		return foundIssues;
	}

	// Check the child parameters

	// Important:
	// Checks the child properties only if the property is defined on current level.
	// That means that the required flag works only for the current level only. If
	// it is set on a lower level it means that the property is only required in case
	// the parent property got set.

	let basePath = path ? `${path}.` : '';

	const checkChildNodeProperties: Array<{
		basePath: string;
		data: INodeProperties;
	}> = [];

	// Collect all the properties to check
	if (nodeProperties.type === 'collection') {
		for (const option of nodeProperties.options) {
			checkChildNodeProperties.push({
				basePath,
				data: option as INodeProperties,
			});
		}
	} else if (nodeProperties.type === 'fixedCollection') {
		basePath = basePath ? `${basePath}.` : `${nodeProperties.name}.`;

		let propertyOptions: INodePropertyCollection;
		for (propertyOptions of nodeProperties.options as INodePropertyCollection[]) {
			// Check if the option got set and if not skip it
			value = getParameterValueByPath(nodeValues, propertyOptions.name, basePath.slice(0, -1));
			if (value === undefined) {
				continue;
			}

			if (
				// eslint-disable-next-line @typescript-eslint/prefer-optional-chain
				nodeProperties.typeOptions !== undefined &&
				nodeProperties.typeOptions.multipleValues !== undefined
			) {
				// Multiple can be set so will be an array of objects
				if (Array.isArray(value)) {
					for (let i = 0; i < (value as INodeParameters[]).length; i++) {
						for (const option of propertyOptions.values) {
							checkChildNodeProperties.push({
								basePath: `${basePath}${propertyOptions.name}[${i}]`,
								data: option,
							});
						}
					}
				}
			} else {
				// Only one can be set so will be an object
				for (const option of propertyOptions.values) {
					checkChildNodeProperties.push({
						basePath: basePath + propertyOptions.name,
						data: option,
					});
				}
			}
		}
	} else {
		// For all other types there is nothing to check so return
		return foundIssues;
	}

	let propertyIssues;

	for (const optionData of checkChildNodeProperties) {
		propertyIssues = getParameterIssues(optionData.data, nodeValues, optionData.basePath);
		mergeIssues(foundIssues, propertyIssues);
	}

	return foundIssues;
}

/**
 * Merges multiple NodeIssues together
 *
 * @export
 * @param {INodeIssues} destination The issues to merge into
 * @param {(INodeIssues | null)} source The issues to merge
 * @returns
 */
export function mergeIssues(destination: INodeIssues, source: INodeIssues | null) {
	if (source === null) {
		// Nothing to merge
		return;
	}

	if (source.execution === true) {
		destination.execution = true;
	}

	const objectProperties = ['parameters', 'credentials'];

	let destinationProperty: INodeIssueObjectProperty;
	for (const propertyName of objectProperties) {
		if (source[propertyName] !== undefined) {
			if (destination[propertyName] === undefined) {
				destination[propertyName] = {};
			}

			let parameterName: string;
			for (parameterName of Object.keys(source[propertyName] as INodeIssueObjectProperty)) {
				destinationProperty = destination[propertyName] as INodeIssueObjectProperty;
				if (destinationProperty[parameterName] === undefined) {
					destinationProperty[parameterName] = [];
				}
				destinationProperty[parameterName].push.apply(
					destinationProperty[parameterName],
					(source[propertyName] as INodeIssueObjectProperty)[parameterName],
				);
			}
		}
	}

	if (source.typeUnknown === true) {
		destination.typeUnknown = true;
	}
}

/**
 * Merges the given node properties
 *
 * @export
 * @param {INodeProperties[]} mainProperties
 * @param {INodeProperties[]} addProperties
 */
export function mergeNodeProperties(
	mainProperties: INodeProperties[],
	addProperties: INodeProperties[],
): void {
	let existingIndex: number;
	for (const property of addProperties) {
		existingIndex = mainProperties.findIndex((element) => element.name === property.name);

		if (existingIndex === -1) {
			// Property does not exist yet, so add
			mainProperties.push(property);
		} else {
			// Property exists already, so overwrite
			mainProperties[existingIndex] = property;
		}
	}
}

export function getVersionedNodeType(
	object: INodeVersionedType | INodeType,
	version?: number,
): INodeType {
	if (isNodeTypeVersioned(object)) {
		return (object as INodeVersionedType).getNodeType(version);
	}
	return object as INodeType;
}

export function getVersionedNodeTypeAll(object: INodeVersionedType | INodeType): INodeType[] {
	if (isNodeTypeVersioned(object)) {
		return Object.values((object as INodeVersionedType).nodeVersions).map((element) => {
			element.description.name = object.description.name;
			return element;
		});
	}
	return [object as INodeType];
}

export function isNodeTypeVersioned(object: INodeVersionedType | INodeType): boolean {
	return !!('getNodeType' in object);
}<|MERGE_RESOLUTION|>--- conflicted
+++ resolved
@@ -56,13 +56,8 @@
 					multipleValues: true,
 					multipleValueButtonText: 'Add Poll Time',
 				},
-<<<<<<< HEAD
-				default: {},
-				description: 'Time at which polling should occur.',
-=======
 				default: { item: [{ mode: 'everyMinute' }] },
 				description: 'Time at which polling should occur',
->>>>>>> b487d4f3
 				placeholder: 'Add Poll Time',
 				options: [
 					{
