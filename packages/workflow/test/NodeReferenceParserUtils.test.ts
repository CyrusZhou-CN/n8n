--- conflicted
+++ resolved
@@ -175,7 +175,6 @@
 				makeNode('C', ['someFunction($("D").params["resource"])']),
 			];
 			nodeNames = ['A', 'B', 'C', 'D'];
-<<<<<<< HEAD
 
 			const result = extractReferencesInNodeExpressions(nodes, nodeNames, startNodeName);
 			expect([...result.variables.entries()]).toEqual([
@@ -190,6 +189,62 @@
 				{
 					name: 'C',
 					parameters: { p0: '={{ someFunction($(\'Start\').first().json.D_params["resource"]) }}' },
+				},
+			]);
+		});
+		it('should not handle standalone node references', () => {
+			nodes = [makeNode('B', ['$("D")'])];
+			nodeNames = ['B', 'D'];
+
+			const result = extractReferencesInNodeExpressions(nodes, nodeNames, startNodeName, 'B');
+			expect([...result.variables.entries()]).toEqual([]);
+			expect(result.nodes).toEqual([
+				{
+					name: 'B',
+					parameters: { p0: '={{ $("D") }}' },
+				},
+			]);
+		});
+		it('should not handle invalid node references', () => {
+			nodes = [makeNode('B', ['$("D)'])];
+			nodeNames = ['B', 'D'];
+
+			const result = extractReferencesInNodeExpressions(nodes, nodeNames, startNodeName);
+			expect([...result.variables.entries()]).toEqual([]);
+			expect(result.nodes).toEqual([
+				{
+					name: 'B',
+					parameters: { p0: '={{ $("D) }}' },
+				},
+			]);
+		});
+		it('should not handle new fields on the node', () => {
+			nodes = [makeNode('B', ['$("D").thisIsNotAField.json.x.y.z'])];
+			nodeNames = ['B', 'D'];
+
+			const result = extractReferencesInNodeExpressions(nodes, nodeNames, startNodeName);
+			expect([...result.variables.entries()]).toEqual([]);
+			expect(result.nodes).toEqual([
+				{
+					name: 'B',
+					parameters: { p0: '={{ $("D").thisIsNotAField.json.x.y.z }}' },
+				},
+			]);
+		});
+		it('should handle $json in graphInputNodeName only', () => {
+			nodes = [makeNode('B', ['$json.a.b.c_d["e"]["f"]']), makeNode('C', ['$json.x.y.z'])];
+			nodeNames = ['A', 'B', 'C'];
+
+			const result = extractReferencesInNodeExpressions(nodes, nodeNames, startNodeName, 'B');
+			expect([...result.variables.entries()]).toEqual([['a_b_c_d', '$json.a.b.c_d']]);
+			expect(result.nodes).toEqual([
+				{
+					name: 'B',
+					parameters: { p0: '={{ $json.a_b_c_d["e"]["f"] }}' },
+				},
+				{
+					name: 'C',
+					parameters: { p0: '={{ $json.x.y.z }}' },
 				},
 			]);
 		});
@@ -203,91 +258,6 @@
 
 			const result = extractReferencesInNodeExpressions(nodes, nodeNames, startNodeName);
 			expect([...result.variables.entries()]).toEqual([
-=======
-
-			const result = extractReferencesInNodeExpressions(nodes, nodeNames, startNodeName);
-			expect([...result.variables.entries()]).toEqual([
-				['A_isExecuted', '$("A").isExecuted'],
-				['D_params', '$("D").params'],
-			]);
-			expect(result.nodes).toEqual([
-				{
-					name: 'B',
-					parameters: { p0: "={{ $('Start').first().json.A_isExecuted ? 1 : 2 }}" },
-				},
-				{
-					name: 'C',
-					parameters: { p0: '={{ someFunction($(\'Start\').first().json.D_params["resource"]) }}' },
-				},
-			]);
-		});
-		it('should not handle standalone node references', () => {
-			nodes = [makeNode('B', ['$("D")'])];
-			nodeNames = ['B', 'D'];
-
-			const result = extractReferencesInNodeExpressions(nodes, nodeNames, startNodeName, 'B');
-			expect([...result.variables.entries()]).toEqual([]);
-			expect(result.nodes).toEqual([
-				{
-					name: 'B',
-					parameters: { p0: '={{ $("D") }}' },
-				},
-			]);
-		});
-		it('should not handle invalid node references', () => {
-			nodes = [makeNode('B', ['$("D)'])];
-			nodeNames = ['B', 'D'];
-
-			const result = extractReferencesInNodeExpressions(nodes, nodeNames, startNodeName);
-			expect([...result.variables.entries()]).toEqual([]);
-			expect(result.nodes).toEqual([
-				{
-					name: 'B',
-					parameters: { p0: '={{ $("D) }}' },
-				},
-			]);
-		});
-		it('should not handle new fields on the node', () => {
-			nodes = [makeNode('B', ['$("D").thisIsNotAField.json.x.y.z'])];
-			nodeNames = ['B', 'D'];
-
-			const result = extractReferencesInNodeExpressions(nodes, nodeNames, startNodeName);
-			expect([...result.variables.entries()]).toEqual([]);
-			expect(result.nodes).toEqual([
-				{
-					name: 'B',
-					parameters: { p0: '={{ $("D").thisIsNotAField.json.x.y.z }}' },
-				},
-			]);
-		});
-		it('should handle $json in graphInputNodeName only', () => {
-			nodes = [makeNode('B', ['$json.a.b.c_d["e"]["f"]']), makeNode('C', ['$json.x.y.z'])];
-			nodeNames = ['A', 'B', 'C'];
-
-			const result = extractReferencesInNodeExpressions(nodes, nodeNames, startNodeName, 'B');
-			expect([...result.variables.entries()]).toEqual([['a_b_c_d', '$json.a.b.c_d']]);
-			expect(result.nodes).toEqual([
-				{
-					name: 'B',
-					parameters: { p0: '={{ $json.a_b_c_d["e"]["f"] }}' },
-				},
-				{
-					name: 'C',
-					parameters: { p0: '={{ $json.x.y.z }}' },
-				},
-			]);
-		});
-		it('should support different node accessor patterns', () => {
-			nodes = [
-				makeNode('N', ['$("A").item.json.myField']),
-				makeNode('O', ['$node["B"].item.json.myField']),
-				makeNode('P', ['$node.C.item.json.myField']),
-			];
-			nodeNames = ['A', 'B', 'C', 'N', 'O', 'P'];
-
-			const result = extractReferencesInNodeExpressions(nodes, nodeNames, startNodeName);
-			expect([...result.variables.entries()]).toEqual([
->>>>>>> 5f9d852c
 				['myField', '$("A").item.json.myField'],
 				['B_myField', '$node["B"].item.json.myField'],
 				['C_myField', '$node.C.item.json.myField'],
