--- conflicted
+++ resolved
@@ -157,22 +157,7 @@
 			return credentials;
 		}
 
-<<<<<<< HEAD
 		const ids = await this.sharedCredentialsRepository.getCredentialIdsByUserAndRole([user.id], {
-=======
-		// If the workflow is part of a personal project we want to show the
-		// credentials the user making the request has access to, not the
-		// credentials the user owning the workflow has access to.
-		if (typeof listQueryOptions.filter?.projectId === 'string') {
-			const project = await this.projectService.getProject(listQueryOptions.filter.projectId);
-			if (project?.type === 'personal') {
-				const currentUsersPersonalProject = await this.projectService.getPersonalProject(user);
-				listQueryOptions.filter.projectId = currentUsersPersonalProject?.id;
-			}
-		}
-
-		const ids = await this.credentialsFinderService.getCredentialIdsByUserAndRole([user.id], {
->>>>>>> 48f0c91a
 			scopes: ['credential:read'],
 		});
 
