import { stringify } from 'flatted';
import { mock } from 'jest-mock-extended';
import {
	BinaryDataService,
	ErrorReporter,
	InstanceSettings,
	Logger,
	ExecutionLifecycleHooks,
} from 'n8n-core';
import { ExpressionError } from 'n8n-workflow';
import type {
	IRunExecutionData,
	ITaskData,
	Workflow,
	IDataObject,
	IRun,
	INode,
	IWorkflowBase,
	WorkflowExecuteMode,
	ITaskStartedData,
} from 'n8n-workflow';

import config from '@/config';
import type { Project } from '@/databases/entities/project';
import { ExecutionRepository } from '@/databases/repositories/execution.repository';
import { EventService } from '@/events/event.service';
import { ExternalHooks } from '@/external-hooks';
import { Push } from '@/push';
import { OwnershipService } from '@/services/ownership.service';
import { WorkflowStatisticsService } from '@/services/workflow-statistics.service';
import { WorkflowExecutionService } from '@/workflows/workflow-execution.service';
import { WorkflowStaticDataService } from '@/workflows/workflow-static-data.service';
import { mockInstance } from '@test/mocking';

import {
	getLifecycleHooksForSubExecutions,
	getLifecycleHooksForRegularMain,
	getLifecycleHooksForScalingWorker,
	getLifecycleHooksForScalingMain,
} from '../execution-lifecycle-hooks';

describe('Execution Lifecycle Hooks', () => {
	mockInstance(Logger);
	mockInstance(InstanceSettings);
	const errorReporter = mockInstance(ErrorReporter);
	const eventService = mockInstance(EventService);
	const executionRepository = mockInstance(ExecutionRepository);
	const externalHooks = mockInstance(ExternalHooks);
	const push = mockInstance(Push);
	const workflowStaticDataService = mockInstance(WorkflowStaticDataService);
	const workflowStatisticsService = mockInstance(WorkflowStatisticsService);
	const binaryDataService = mockInstance(BinaryDataService);
	const ownershipService = mockInstance(OwnershipService);
	const workflowExecutionService = mockInstance(WorkflowExecutionService);

	const nodeName = 'Test Node';
	const node = mock<INode>();
	const workflowId = 'test-workflow-id';
	const executionId = 'test-execution-id';
	const workflowData: IWorkflowBase = {
		id: workflowId,
		name: 'Test Workflow',
		active: true,
		connections: {},
		nodes: [],
		settings: {},
		createdAt: new Date(),
		updatedAt: new Date(),
	};
	const workflow = mock<Workflow>();
	const staticData = mock<IDataObject>();
	const taskStartedData = mock<ITaskStartedData>();
	const taskData = mock<ITaskData>();
	const runExecutionData = mock<IRunExecutionData>();
	const successfulRun = mock<IRun>({
		status: 'success',
		finished: true,
		waitTill: undefined,
	});
	const failedRun = mock<IRun>({
		status: 'error',
		finished: true,
		waitTill: undefined,
	});
	const waitingRun = mock<IRun>({
		finished: true,
		status: 'waiting',
		waitTill: new Date(),
	});
	const expressionError = new ExpressionError('Error');
	const pushRef = 'test-push-ref';
	const retryOf = 'test-retry-of';
	const userId = 'test-user-id';

	const now = new Date('2025-01-13T18:25:50.267Z');
	jest.useFakeTimers({ now });

	let lifecycleHooks: ExecutionLifecycleHooks;

	beforeEach(() => {
		jest.clearAllMocks();
		workflowData.settings = {};
		successfulRun.data = {
			resultData: {
				runData: {},
			},
		};
		failedRun.data = {
			resultData: {
				runData: {},
				error: expressionError,
			},
		};
	});

	const workflowEventTests = (expectedUserId?: string) => {
		describe('workflowExecuteBefore', () => {
			it('should emit workflow-pre-execute events', async () => {
				await lifecycleHooks.runHook('workflowExecuteBefore', [workflow, runExecutionData]);

				expect(eventService.emit).toHaveBeenCalledWith('workflow-pre-execute', {
					executionId,
					data: workflowData,
				});
			});
		});

		describe('workflowExecuteAfter', () => {
			it('should emit workflow-post-execute events', async () => {
				await lifecycleHooks.runHook('workflowExecuteAfter', [successfulRun, {}]);

				expect(eventService.emit).toHaveBeenCalledWith('workflow-post-execute', {
					executionId,
					runData: successfulRun,
					workflow: workflowData,
					userId: expectedUserId,
				});
			});

			it('should not emit workflow-post-execute events for waiting executions', async () => {
				await lifecycleHooks.runHook('workflowExecuteAfter', [waitingRun, {}]);

				expect(eventService.emit).not.toHaveBeenCalledWith('workflow-post-execute');
			});
		});
	};

	const nodeEventsTests = () => {
		describe('nodeExecuteBefore', () => {
			it('should emit node-pre-execute event', async () => {
				await lifecycleHooks.runHook('nodeExecuteBefore', [nodeName, taskStartedData]);

				expect(eventService.emit).toHaveBeenCalledWith('node-pre-execute', {
					executionId,
					workflow: workflowData,
					nodeName,
				});
			});
		});

		describe('nodeExecuteAfter', () => {
			it('should emit node-post-execute event', async () => {
				await lifecycleHooks.runHook('nodeExecuteAfter', [nodeName, taskData, runExecutionData]);

				expect(eventService.emit).toHaveBeenCalledWith('node-post-execute', {
					executionId,
					workflow: workflowData,
					nodeName,
				});
			});
		});
	};

	const externalHooksTests = () => {
		describe('workflowExecuteBefore', () => {
			it('should run workflow.preExecute hook', async () => {
				await lifecycleHooks.runHook('workflowExecuteBefore', [workflow, runExecutionData]);

				expect(externalHooks.run).toHaveBeenCalledWith('workflow.preExecute', [workflow, 'manual']);
			});
		});

		describe('workflowExecuteAfter', () => {
			it('should run workflow.postExecute hook', async () => {
				await lifecycleHooks.runHook('workflowExecuteAfter', [successfulRun, {}]);

				expect(externalHooks.run).toHaveBeenCalledWith('workflow.postExecute', [
					successfulRun,
					workflowData,
					executionId,
				]);
			});
		});
	};

	const statisticsTests = () => {
		describe('statistics events', () => {
			it('workflowExecuteAfter should emit workflowExecutionCompleted statistics event', async () => {
				await lifecycleHooks.runHook('workflowExecuteAfter', [successfulRun, {}]);

				expect(workflowStatisticsService.emit).toHaveBeenCalledWith('workflowExecutionCompleted', {
					workflowData,
					fullRunData: successfulRun,
				});
			});

			it('nodeFetchedData should handle nodeFetchedData statistics event', async () => {
				await lifecycleHooks.runHook('nodeFetchedData', [workflowId, node]);

				expect(workflowStatisticsService.emit).toHaveBeenCalledWith('nodeFetchedData', {
					workflowId,
					node,
				});
			});
		});
	};

	describe('getLifecycleHooksForRegularMain', () => {
		const createHooks = (executionMode: WorkflowExecuteMode = 'manual') =>
			getLifecycleHooksForRegularMain(
				{ executionMode, workflowData, pushRef, retryOf, userId },
				executionId,
			);

		beforeEach(() => {
			lifecycleHooks = createHooks();
		});

		workflowEventTests(userId);
		nodeEventsTests();
		externalHooksTests();
		statisticsTests();

		it('should setup the correct set of hooks', () => {
			expect(lifecycleHooks).toBeInstanceOf(ExecutionLifecycleHooks);
			expect(lifecycleHooks.mode).toBe('manual');
			expect(lifecycleHooks.executionId).toBe(executionId);
			expect(lifecycleHooks.workflowData).toEqual(workflowData);

			const { handlers } = lifecycleHooks;
			expect(handlers.nodeExecuteBefore).toHaveLength(2);
			expect(handlers.nodeExecuteAfter).toHaveLength(2);
			expect(handlers.workflowExecuteBefore).toHaveLength(3);
			expect(handlers.workflowExecuteAfter).toHaveLength(5);
			expect(handlers.nodeFetchedData).toHaveLength(1);
			expect(handlers.sendResponse).toHaveLength(0);
		});

		describe('nodeExecuteBefore', () => {
			it('should send nodeExecuteBefore push event', async () => {
				await lifecycleHooks.runHook('nodeExecuteBefore', [nodeName, taskStartedData]);

				expect(push.send).toHaveBeenCalledWith(
					{ type: 'nodeExecuteBefore', data: { executionId, nodeName, data: taskStartedData } },
					pushRef,
				);
			});
		});

		describe('nodeExecuteAfter', () => {
			it('should send nodeExecuteAfter push event', async () => {
				await lifecycleHooks.runHook('nodeExecuteAfter', [nodeName, taskData, runExecutionData]);

				expect(push.send).toHaveBeenCalledWith(
					{ type: 'nodeExecuteAfter', data: { executionId, nodeName, data: taskData } },
					pushRef,
				);
			});

			it('should save execution progress when enabled', async () => {
				workflowData.settings = { saveExecutionProgress: true };
				lifecycleHooks = createHooks();

				expect(lifecycleHooks.handlers.nodeExecuteAfter).toHaveLength(3);

				await lifecycleHooks.runHook('nodeExecuteAfter', [nodeName, taskData, runExecutionData]);

				expect(executionRepository.findSingleExecution).toHaveBeenCalledWith(executionId, {
					includeData: true,
					unflattenData: true,
				});
			});

			it('should not save execution progress when disabled', async () => {
				workflowData.settings = { saveExecutionProgress: false };
				lifecycleHooks = createHooks();

				expect(lifecycleHooks.handlers.nodeExecuteAfter).toHaveLength(2);

				await lifecycleHooks.runHook('nodeExecuteAfter', [nodeName, taskData, runExecutionData]);

				expect(executionRepository.findSingleExecution).not.toHaveBeenCalled();
			});
		});

		describe('workflowExecuteBefore', () => {
			it('should send executionStarted push event', async () => {
				await lifecycleHooks.runHook('workflowExecuteBefore', [workflow, runExecutionData]);

				expect(push.send).toHaveBeenCalledWith(
					{
						type: 'executionStarted',
						data: {
							executionId,
							mode: 'manual',
							retryOf,
							workflowId: 'test-workflow-id',
							workflowName: 'Test Workflow',
							startedAt: now,
							flattedRunData: '[{}]',
						},
					},
					pushRef,
				);
			});

			it('should run workflow.preExecute external hook', async () => {
				await lifecycleHooks.runHook('workflowExecuteBefore', [workflow, runExecutionData]);

				expect(externalHooks.run).toHaveBeenCalledWith('workflow.preExecute', [workflow, 'manual']);
			});
		});

		describe('workflowExecuteAfter', () => {
			it('should send executionFinished push event', async () => {
				await lifecycleHooks.runHook('workflowExecuteAfter', [successfulRun, {}]);
				expect(push.send).toHaveBeenCalledWith(
					{
						type: 'executionFinished',
						data: {
							executionId,
							rawData: stringify(successfulRun.data),
							status: 'success',
							workflowId: 'test-workflow-id',
						},
					},
					pushRef,
				);
			});

			it('should send executionWaiting push event', async () => {
				await lifecycleHooks.runHook('workflowExecuteAfter', [waitingRun, {}]);

				expect(push.send).toHaveBeenCalledWith(
					{
						type: 'executionWaiting',
						data: { executionId },
					},
					pushRef,
				);
			});

			describe('saving static data', () => {
				it('should skip saving static data for manual executions', async () => {
					await lifecycleHooks.runHook('workflowExecuteAfter', [successfulRun, staticData]);

					expect(workflowStaticDataService.saveStaticDataById).not.toHaveBeenCalled();
				});

				it('should save static data for prod executions', async () => {
					lifecycleHooks = createHooks('trigger');

					await lifecycleHooks.runHook('workflowExecuteAfter', [successfulRun, staticData]);

					expect(workflowStaticDataService.saveStaticDataById).toHaveBeenCalledWith(
						workflowId,
						staticData,
					);
				});

				it('should handle static data saving errors', async () => {
					lifecycleHooks = createHooks('trigger');

					const error = new Error('Static data save failed');
					workflowStaticDataService.saveStaticDataById.mockRejectedValueOnce(error);

					await lifecycleHooks.runHook('workflowExecuteAfter', [successfulRun, staticData]);

					expect(errorReporter.error).toHaveBeenCalledWith(error);
				});
			});

			describe('saving execution data', () => {
				it('should update execution with proper data', async () => {
					await lifecycleHooks.runHook('workflowExecuteAfter', [successfulRun, {}]);

					expect(executionRepository.updateExistingExecution).toHaveBeenCalledWith(
						executionId,
						expect.objectContaining({
							finished: true,
							status: 'success',
						}),
					);
				});

				it('should not delete unfinished executions', async () => {
					const unfinishedRun = mock<IRun>({ finished: false, status: 'running' });

					await lifecycleHooks.runHook('workflowExecuteAfter', [unfinishedRun, {}]);

					expect(executionRepository.hardDelete).not.toHaveBeenCalled();
				});

				it('should not delete waiting executions', async () => {
					await lifecycleHooks.runHook('workflowExecuteAfter', [waitingRun, {}]);

					expect(executionRepository.hardDelete).not.toHaveBeenCalled();
				});

				it('should soft delete manual executions when manual saving is disabled', async () => {
					lifecycleHooks.workflowData.settings = { saveManualExecutions: false };
					lifecycleHooks = createHooks();

					await lifecycleHooks.runHook('workflowExecuteAfter', [successfulRun, {}]);

					expect(executionRepository.softDelete).toHaveBeenCalledWith(executionId);
				});

				it('should not soft delete manual executions with waitTill', async () => {
					lifecycleHooks.workflowData.settings = { saveManualExecutions: false };
					lifecycleHooks = createHooks();

					await lifecycleHooks.runHook('workflowExecuteAfter', [waitingRun, {}]);

					expect(executionRepository.softDelete).not.toHaveBeenCalled();
				});
			});

			describe('error workflow', () => {
				it('should not execute error workflow for manual executions', async () => {
					await lifecycleHooks.runHook('workflowExecuteAfter', [failedRun, {}]);

					expect(workflowExecutionService.executeErrorWorkflow).not.toHaveBeenCalled();
				});

				it('should execute error workflow for failed non-manual executions', async () => {
					lifecycleHooks = createHooks('trigger');

					const errorWorkflow = 'error-workflow-id';
					workflowData.settings = { errorWorkflow };
					const project = mock<Project>();
					ownershipService.getWorkflowProjectCached
						.calledWith(workflowId)
						.mockResolvedValue(project);

					await lifecycleHooks.runHook('workflowExecuteAfter', [failedRun, {}]);

					expect(workflowExecutionService.executeErrorWorkflow).toHaveBeenCalledWith(
						errorWorkflow,
						{
							workflow: {
								id: workflowId,
								name: workflowData.name,
							},
							execution: {
								id: executionId,
								error: expressionError,
								mode: 'trigger',
								retryOf,
								lastNodeExecuted: undefined,
								url: `http://localhost:5678/workflow/${workflowId}/executions/${executionId}`,
							},
						},
						project,
					);
				});
			});

			it('should restore binary data IDs after workflow execution for webhooks', async () => {
				config.set('binaryDataManager.mode', 'filesystem');
				lifecycleHooks = createHooks('webhook');

				(successfulRun.data.resultData.runData = {
					[nodeName]: [
						{
							startTime: 1,
							executionIndex: 0,
<<<<<<< HEAD
=======
							executionTime: 1,
>>>>>>> a495d81c
							source: [],
							data: {
								main: [
									[
										{
											json: {},
											binary: {
												data: {
													id: `filesystem-v2:workflows/${workflowId}/executions/temp/binary_data/123`,
													data: '',
													mimeType: 'text/plain',
												},
											},
										},
									],
								],
							},
						},
					],
				}),
					await lifecycleHooks.runHook('workflowExecuteAfter', [successfulRun, {}]);

				expect(binaryDataService.rename).toHaveBeenCalledWith(
					'workflows/test-workflow-id/executions/temp/binary_data/123',
					'workflows/test-workflow-id/executions/test-execution-id/binary_data/123',
				);
			});
		});

		describe("when pushRef isn't set", () => {
			beforeEach(() => {
				lifecycleHooks = getLifecycleHooksForRegularMain(
					{ executionMode: 'manual', workflowData, retryOf },
					executionId,
				);
			});

			it('should not setup any push hooks', async () => {
				const { handlers } = lifecycleHooks;
				expect(handlers.nodeExecuteBefore).toHaveLength(1);
				expect(handlers.nodeExecuteAfter).toHaveLength(1);
				expect(handlers.workflowExecuteBefore).toHaveLength(2);
				expect(handlers.workflowExecuteAfter).toHaveLength(4);

				await lifecycleHooks.runHook('nodeExecuteBefore', [nodeName, taskStartedData]);
				await lifecycleHooks.runHook('nodeExecuteAfter', [nodeName, taskData, runExecutionData]);
				await lifecycleHooks.runHook('workflowExecuteBefore', [workflow, runExecutionData]);
				await lifecycleHooks.runHook('workflowExecuteAfter', [successfulRun, {}]);

				expect(push.send).not.toHaveBeenCalled();
			});
		});
	});

	describe('getLifecycleHooksForScalingMain', () => {
		beforeEach(() => {
			lifecycleHooks = getLifecycleHooksForScalingMain(
				{
					executionMode: 'manual',
					workflowData,
					pushRef,
					retryOf,
					userId,
				},
				executionId,
			);
		});

		workflowEventTests(userId);
		externalHooksTests();

		it('should setup the correct set of hooks', () => {
			expect(lifecycleHooks).toBeInstanceOf(ExecutionLifecycleHooks);
			expect(lifecycleHooks.mode).toBe('manual');
			expect(lifecycleHooks.executionId).toBe(executionId);
			expect(lifecycleHooks.workflowData).toEqual(workflowData);

			const { handlers } = lifecycleHooks;
			expect(handlers.nodeExecuteBefore).toHaveLength(0);
			expect(handlers.nodeExecuteAfter).toHaveLength(0);
			expect(handlers.workflowExecuteBefore).toHaveLength(2);
			expect(handlers.workflowExecuteAfter).toHaveLength(4);
			expect(handlers.nodeFetchedData).toHaveLength(0);
			expect(handlers.sendResponse).toHaveLength(0);
		});

		describe('workflowExecuteBefore', () => {
			it('should run the workflow.preExecute external hook', async () => {
				await lifecycleHooks.runHook('workflowExecuteBefore', [workflow, runExecutionData]);

				expect(externalHooks.run).toHaveBeenCalledWith('workflow.preExecute', [workflow, 'manual']);
			});
		});

		describe('workflowExecuteAfter', () => {
			it('should delete successful executions when success saving is disabled', async () => {
				workflowData.settings = {
					saveDataSuccessExecution: 'none',
					saveDataErrorExecution: 'all',
				};
				const lifecycleHooks = getLifecycleHooksForScalingMain(
					{
						executionMode: 'webhook',
						workflowData,
						pushRef,
						retryOf,
					},
					executionId,
				);

				await lifecycleHooks.runHook('workflowExecuteAfter', [successfulRun, {}]);

				expect(executionRepository.hardDelete).toHaveBeenCalledWith({
					workflowId,
					executionId,
				});
			});

			it('should delete failed executions when error saving is disabled', async () => {
				workflowData.settings = {
					saveDataSuccessExecution: 'all',
					saveDataErrorExecution: 'none',
				};
				const lifecycleHooks = getLifecycleHooksForScalingMain(
					{
						executionMode: 'webhook',
						workflowData,
						pushRef,
						retryOf,
					},
					executionId,
				);

				await lifecycleHooks.runHook('workflowExecuteAfter', [failedRun, {}]);

				expect(executionRepository.hardDelete).toHaveBeenCalledWith({
					workflowId,
					executionId,
				});
			});
		});
	});

	describe('getLifecycleHooksForScalingWorker', () => {
		const createHooks = (executionMode: WorkflowExecuteMode = 'manual') =>
			getLifecycleHooksForScalingWorker(
				{ executionMode, workflowData, pushRef, retryOf },
				executionId,
			);

		beforeEach(() => {
			lifecycleHooks = createHooks();
		});

		nodeEventsTests();
		externalHooksTests();
		statisticsTests();

		it('should setup the correct set of hooks', () => {
			expect(lifecycleHooks).toBeInstanceOf(ExecutionLifecycleHooks);
			expect(lifecycleHooks.mode).toBe('manual');
			expect(lifecycleHooks.executionId).toBe(executionId);
			expect(lifecycleHooks.workflowData).toEqual(workflowData);

			const { handlers } = lifecycleHooks;
			expect(handlers.nodeExecuteBefore).toHaveLength(2);
			expect(handlers.nodeExecuteAfter).toHaveLength(2);
			expect(handlers.workflowExecuteBefore).toHaveLength(2);
			expect(handlers.workflowExecuteAfter).toHaveLength(4);
			expect(handlers.nodeFetchedData).toHaveLength(1);
			expect(handlers.sendResponse).toHaveLength(0);
		});

		describe('saving static data', () => {
			it('should skip saving static data for manual executions', async () => {
				await lifecycleHooks.runHook('workflowExecuteAfter', [successfulRun, staticData]);

				expect(workflowStaticDataService.saveStaticDataById).not.toHaveBeenCalled();
			});

			it('should save static data for prod executions', async () => {
				lifecycleHooks = createHooks('trigger');

				await lifecycleHooks.runHook('workflowExecuteAfter', [successfulRun, staticData]);

				expect(workflowStaticDataService.saveStaticDataById).toHaveBeenCalledWith(
					workflowId,
					staticData,
				);
			});

			it('should handle static data saving errors', async () => {
				lifecycleHooks = createHooks('trigger');
				const error = new Error('Static data save failed');
				workflowStaticDataService.saveStaticDataById.mockRejectedValueOnce(error);

				await lifecycleHooks.runHook('workflowExecuteAfter', [successfulRun, staticData]);

				expect(errorReporter.error).toHaveBeenCalledWith(error);
			});
		});

		describe('error workflow', () => {
			it('should not execute error workflow for manual executions', async () => {
				await lifecycleHooks.runHook('workflowExecuteAfter', [failedRun, {}]);

				expect(workflowExecutionService.executeErrorWorkflow).not.toHaveBeenCalled();
			});

			it('should execute error workflow for failed non-manual executions', async () => {
				lifecycleHooks = createHooks('trigger');
				const errorWorkflow = 'error-workflow-id';
				workflowData.settings = { errorWorkflow };
				const project = mock<Project>();
				ownershipService.getWorkflowProjectCached.calledWith(workflowId).mockResolvedValue(project);

				await lifecycleHooks.runHook('workflowExecuteAfter', [failedRun, {}]);

				expect(workflowExecutionService.executeErrorWorkflow).toHaveBeenCalledWith(
					errorWorkflow,
					{
						workflow: {
							id: workflowId,
							name: workflowData.name,
						},
						execution: {
							id: executionId,
							error: expressionError,
							mode: 'trigger',
							retryOf,
							lastNodeExecuted: undefined,
							url: `http://localhost:5678/workflow/${workflowId}/executions/${executionId}`,
						},
					},
					project,
				);
			});
		});
	});

	describe('getLifecycleHooksForSubExecutions', () => {
		beforeEach(() => {
			lifecycleHooks = getLifecycleHooksForSubExecutions(
				'manual',
				executionId,
				workflowData,
				undefined,
			);
		});

		workflowEventTests();
		nodeEventsTests();
		externalHooksTests();
		statisticsTests();

		it('should setup the correct set of hooks', () => {
			expect(lifecycleHooks).toBeInstanceOf(ExecutionLifecycleHooks);
			expect(lifecycleHooks.mode).toBe('manual');
			expect(lifecycleHooks.executionId).toBe(executionId);
			expect(lifecycleHooks.workflowData).toEqual(workflowData);

			const { handlers } = lifecycleHooks;
			expect(handlers.nodeExecuteBefore).toHaveLength(1);
			expect(handlers.nodeExecuteAfter).toHaveLength(1);
			expect(handlers.workflowExecuteBefore).toHaveLength(2);
			expect(handlers.workflowExecuteAfter).toHaveLength(4);
			expect(handlers.nodeFetchedData).toHaveLength(1);
			expect(handlers.sendResponse).toHaveLength(0);
		});
	});
});<|MERGE_RESOLUTION|>--- conflicted
+++ resolved
@@ -475,10 +475,7 @@
 						{
 							startTime: 1,
 							executionIndex: 0,
-<<<<<<< HEAD
-=======
 							executionTime: 1,
->>>>>>> a495d81c
 							source: [],
 							data: {
 								main: [
