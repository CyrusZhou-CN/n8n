--- conflicted
+++ resolved
@@ -315,7 +315,7 @@
 		]);
 
 		// First add a record to workflow history to be able to get the full version object during the update
-		if (workflowUpdateData.versionId !== workflow.versionId) {
+		if (versionChanged) {
 			await this.workflowHistoryService.saveVersion(user, workflowUpdateData, workflowId);
 		}
 
@@ -354,13 +354,6 @@
 			await this.workflowTagMappingRepository.overwriteTaggings(workflowId, tagIds);
 		}
 
-<<<<<<< HEAD
-=======
-		if (versionChanged) {
-			await this.workflowHistoryService.saveVersion(user, workflowUpdateData, workflowId);
-		}
-
->>>>>>> 707da6ca
 		const relations = tagsDisabled ? [] : ['tags'];
 
 		// We sadly get nothing back from "update". Neither if it updated a record
