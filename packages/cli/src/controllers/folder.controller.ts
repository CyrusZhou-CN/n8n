--- conflicted
+++ resolved
@@ -27,11 +27,8 @@
 import type { ListQuery } from '@/requests';
 import { AuthenticatedRequest } from '@/requests';
 import { FolderService } from '@/services/folder.service';
-<<<<<<< HEAD
 import type { ListQuery } from '@/types-db';
 import { EnterpriseWorkflowService } from '@/workflows/workflow.service.ee';
-=======
->>>>>>> 7d05cb2a
 
 @RestController('/projects/:projectId/folders')
 export class ProjectController {
