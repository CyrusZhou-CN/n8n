--- conflicted
+++ resolved
@@ -65,30 +65,6 @@
 			expect('pinData' in payload.workflow).toBe(false);
 			expect(payload.workflow.nodes.every((n) => !('credentials' in n))).toBe(true);
 			expect(payload.triggerInfo).toContain('MOCK_TRIGGER_DETAILS');
-<<<<<<< HEAD
-			expect(payload.triggerInfo).toContain('Workflow is active and accessible');
-		});
-
-		test('returns trigger info (inactive)', async () => {
-			const workflow = createWorkflow();
-			const workflowFinderService = mockInstance(WorkflowFinderService, {
-				findWorkflowForUser: jest.fn().mockResolvedValue(workflow),
-			});
-			const credentialsService = mockInstance(CredentialsService, {});
-			const endpoints = { webhook: 'webhook', webhookTest: 'webhook-test' };
-
-			const payload = await getWorkflowDetails(
-				user,
-				baseWebhookUrl,
-				workflowFinderService,
-				credentialsService,
-				endpoints,
-				{ workflowId: 'wf-2' },
-			);
-
-			expect(payload.triggerInfo).toContain('Workflow is not active');
-=======
->>>>>>> 2830665f
 		});
 
 		test('throws for not found/archived/unavailable workflow', async () => {
