import { GlobalConfig } from '@n8n/config';
import { WorkflowEntity, ProjectRepository, TagRepository, WorkflowRepository } from '@n8n/db';
import { Container } from '@n8n/di';
// eslint-disable-next-line n8n-local-rules/misplaced-n8n-typeorm-import
import { In, Like, QueryFailedError } from '@n8n/typeorm';
// eslint-disable-next-line n8n-local-rules/misplaced-n8n-typeorm-import
import type { FindOptionsWhere } from '@n8n/typeorm';
import type express from 'express';
import { v4 as uuid } from 'uuid';
import { z } from 'zod';

import { ActiveWorkflowManager } from '@/active-workflow-manager';
import { EventService } from '@/events/event.service';
import { ExternalHooks } from '@/external-hooks';
import {
	addNodeIds,
	getActiveVersionUpdateValue,
	replaceInvalidCredentials,
} from '@/workflow-helpers';
import { WorkflowFinderService } from '@/workflows/workflow-finder.service';
import { WorkflowHistoryService } from '@/workflows/workflow-history.ee/workflow-history.service.ee';
import { WorkflowService } from '@/workflows/workflow.service';
import { EnterpriseWorkflowService } from '@/workflows/workflow.service.ee';

import {
	getWorkflowById,
	setWorkflowAsActive,
	setWorkflowAsInactive,
	updateWorkflow,
	createWorkflow,
	parseTagNames,
	getWorkflowTags,
	updateTags,
} from './workflows.service';
import type { WorkflowRequest } from '../../../types';
import {
	apiKeyHasScope,
	projectScope,
	validCursor,
} from '../../shared/middlewares/global.middleware';
import { encodeNextCursor } from '../../shared/services/pagination.service';

export = {
	createWorkflow: [
		apiKeyHasScope('workflow:create'),
		async (req: WorkflowRequest.Create, res: express.Response): Promise<express.Response> => {
			const workflow = req.body;

			workflow.active = false;
			workflow.versionId = uuid();

			await replaceInvalidCredentials(workflow);

			addNodeIds(workflow);

			const project = await Container.get(ProjectRepository).getPersonalProjectForUserOrFail(
				req.user.id,
			);
			const createdWorkflow = await createWorkflow(workflow, req.user, project, 'workflow:owner');

			await Container.get(WorkflowHistoryService).saveVersion(
				req.user,
				createdWorkflow,
				createdWorkflow.id,
			);

			await Container.get(ExternalHooks).run('workflow.afterCreate', [createdWorkflow]);
			Container.get(EventService).emit('workflow-created', {
				workflow: createdWorkflow,
				user: req.user,
				publicApi: true,
				projectId: project.id,
				projectType: project.type,
			});

			return res.json(createdWorkflow);
		},
	],
	transferWorkflow: [
		apiKeyHasScope('workflow:move'),
		projectScope('workflow:move', 'workflow'),
		async (req: WorkflowRequest.Transfer, res: express.Response) => {
			const { id: workflowId } = req.params;

			const body = z.object({ destinationProjectId: z.string() }).parse(req.body);

			await Container.get(EnterpriseWorkflowService).transferWorkflow(
				req.user,
				workflowId,
				body.destinationProjectId,
			);

			res.status(204).send();
		},
	],
	deleteWorkflow: [
		apiKeyHasScope('workflow:delete'),
		projectScope('workflow:delete', 'workflow'),
		async (req: WorkflowRequest.Get, res: express.Response): Promise<express.Response> => {
			const { id: workflowId } = req.params;

			const workflow = await Container.get(WorkflowService).delete(req.user, workflowId, true);
			if (!workflow) {
				// user trying to access a workflow they do not own
				// or workflow does not exist
				return res.status(404).json({ message: 'Not Found' });
			}

			return res.json(workflow);
		},
	],
	getWorkflow: [
		apiKeyHasScope('workflow:read'),
		projectScope('workflow:read', 'workflow'),
		async (req: WorkflowRequest.Get, res: express.Response): Promise<express.Response> => {
			const { id } = req.params;
			const { excludePinnedData = false } = req.query;

			const workflow = await Container.get(WorkflowFinderService).findWorkflowForUser(
				id,
				req.user,
				['workflow:read'],
				{ includeTags: !Container.get(GlobalConfig).tags.disabled },
			);

			if (!workflow) {
				// user trying to access a workflow they do not own
				// and was not shared to them
				// Or does not exist.
				return res.status(404).json({ message: 'Not Found' });
			}

			if (excludePinnedData) {
				delete workflow.pinData;
			}

			Container.get(EventService).emit('user-retrieved-workflow', {
				userId: req.user.id,
				publicApi: true,
			});

			return res.json(workflow);
		},
	],
	getWorkflows: [
		apiKeyHasScope('workflow:list'),
		validCursor,
		async (req: WorkflowRequest.GetAll, res: express.Response): Promise<express.Response> => {
			const {
				offset = 0,
				limit = 100,
				excludePinnedData = false,
				active,
				tags,
				name,
				projectId,
			} = req.query;

			const where: FindOptionsWhere<WorkflowEntity> = {
				...(active !== undefined && { active }),
				...(name !== undefined && { name: Like('%' + name.trim() + '%') }),
			};

			if (['global:owner', 'global:admin'].includes(req.user.role.slug)) {
				if (tags) {
					const workflowIds = await Container.get(TagRepository).getWorkflowIdsViaTags(
						parseTagNames(tags),
					);
					where.id = In(workflowIds);
				}

				if (projectId) {
					const workflows = await Container.get(WorkflowFinderService).findAllWorkflowsForUser(
						req.user,
						['workflow:read'],
					);

					const workflowIds = workflows
						.filter((workflow) => workflow.projectId === projectId)
						.map((workflow) => workflow.id);

					where.id = In(workflowIds);
				}
			} else {
				const options: { workflowIds?: string[] } = {};

				if (tags) {
					options.workflowIds = await Container.get(TagRepository).getWorkflowIdsViaTags(
						parseTagNames(tags),
					);
				}

				let workflows = await Container.get(WorkflowFinderService).findAllWorkflowsForUser(
					req.user,
					['workflow:read'],
				);

				if (options.workflowIds) {
					const workflowIds = options.workflowIds;
					workflows = workflows.filter((wf) => workflowIds.includes(wf.id));
				}

				if (projectId) {
					workflows = workflows.filter((w) => w.projectId === projectId);
				}

				if (!workflows.length) {
					return res.status(200).json({
						data: [],
						nextCursor: null,
					});
				}

				const workflowsIds = workflows.map((wf) => wf.id);
				where.id = In(workflowsIds);
			}

			const selectFields: (keyof WorkflowEntity)[] = [
				'id',
				'name',
				'active',
				'createdAt',
				'updatedAt',
				'isArchived',
				'nodes',
				'connections',
				'settings',
				'staticData',
				'meta',
				'versionId',
				'triggerCount',
				'shared',
			];

			if (!excludePinnedData) {
				selectFields.push('pinData');
			}

			const relations = ['shared'];
			if (!Container.get(GlobalConfig).tags.disabled) {
				relations.push('tags');
			}
			const [workflows, count] = await Container.get(WorkflowRepository).findAndCount({
				skip: offset,
				take: limit,
				select: selectFields,
				relations,
				where,
			});

			if (excludePinnedData) {
				workflows.forEach((workflow) => {
					delete workflow.pinData;
				});
			}

			Container.get(EventService).emit('user-retrieved-all-workflows', {
				userId: req.user.id,
				publicApi: true,
			});

			return res.json({
				data: workflows,
				nextCursor: encodeNextCursor({
					offset,
					limit,
					numberOfTotalRecords: count,
				}),
			});
		},
	],
	updateWorkflow: [
		apiKeyHasScope('workflow:update'),
		projectScope('workflow:update', 'workflow'),
		async (req: WorkflowRequest.Update, res: express.Response): Promise<express.Response> => {
			const { id } = req.params;
			const updateData = new WorkflowEntity();
			Object.assign(updateData, req.body);
			updateData.id = id;
			updateData.versionId = uuid();

			const workflow = await Container.get(WorkflowFinderService).findWorkflowForUser(
				id,
				req.user,
				['workflow:update'],
				{ includeActiveVersion: true },
			);

			if (!workflow) {
				// user trying to access a workflow they do not own
				// or workflow does not exist
				return res.status(404).json({ message: 'Not Found' });
			}

			await replaceInvalidCredentials(updateData);
			addNodeIds(updateData);

			const workflowManager = Container.get(ActiveWorkflowManager);

			if (workflow.active) {
				// When workflow gets saved always remove it as the triggers could have been
				// changed and so the changes would not take effect
				await workflowManager.remove(id);
			}

			try {
<<<<<<< HEAD
				// First add a record to workflow history to be able to get the full version object during the update
				if (updateData.versionId !== workflow.versionId) {
					await Container.get(WorkflowHistoryService).saveVersion(
						req.user,
						updateData,
						workflow.id,
					);
				}

				const updatedVersion = await Container.get(WorkflowHistoryService).getVersion(
					req.user,
					id,
					updateData.versionId,
				);

				updateData.activeVersion = getActiveVersionUpdateValue(
					workflow,
					updatedVersion,
					undefined, // active is read-only
				);

				await updateWorkflow(workflow.id, updateData);
=======
				await updateWorkflow(workflow, updateData);
>>>>>>> e356d546
			} catch (error) {
				if (error instanceof Error) {
					return res.status(400).json({ message: error.message });
				}
			}

			if (workflow.active) {
				try {
					await workflowManager.add(workflow.id, 'update');
				} catch (error) {
					if (error instanceof Error) {
						return res.status(400).json({ message: error.message });
					}
				}
			}

			const updatedWorkflow = await getWorkflowById(workflow.id);

			await Container.get(ExternalHooks).run('workflow.afterUpdate', [updateData]);
			Container.get(EventService).emit('workflow-saved', {
				user: req.user,
				workflow: updateData,
				publicApi: true,
			});

			return res.json(updatedWorkflow);
		},
	],
	activateWorkflow: [
		apiKeyHasScope('workflow:activate'),
		projectScope('workflow:update', 'workflow'),
		async (req: WorkflowRequest.Activate, res: express.Response): Promise<express.Response> => {
			const { id } = req.params;
			const { versionId } = req.body;

			const workflow = await Container.get(WorkflowFinderService).findWorkflowForUser(
				id,
				req.user,
				['workflow:update'],
			);

			if (!workflow) {
				// user trying to access a workflow they do not own
				// or workflow does not exist
				return res.status(404).json({ message: 'Not Found' });
			}

			const activeVersionId = versionId ?? workflow.versionId;

			const newVersionIsBeingActivated =
				activeVersionId && activeVersionId !== workflow.activeVersion?.versionId;

			if (!workflow.active || newVersionIsBeingActivated) {
				try {
					// change the status to active in the DB
					const activeVersion = await setWorkflowAsActive(req.user, workflow.id, activeVersionId);

					await Container.get(ActiveWorkflowManager).add(workflow.id, 'activate');

					// Update the workflow object for response
					workflow.active = true;
					workflow.activeVersion = activeVersion;
				} catch (error) {
					// Rollback: restore previous state
					await Container.get(WorkflowRepository).update(workflow.id, {
						active: workflow.active,
						activeVersion: workflow.activeVersion,
						updatedAt: new Date(),
					});

					if (error instanceof Error) {
						return res.status(400).json({ message: error.message });
					}
				}

				Container.get(EventService).emit('workflow-activated', {
					user: req.user,
					workflowId: workflow.id,
					workflow,
					publicApi: true,
				});

				return res.json(workflow);
			}

			// nothing to do as this version is already active
			return res.json(workflow);
		},
	],
	deactivateWorkflow: [
		apiKeyHasScope('workflow:deactivate'),
		projectScope('workflow:update', 'workflow'),
		async (req: WorkflowRequest.Activate, res: express.Response): Promise<express.Response> => {
			const { id } = req.params;

			const workflow = await Container.get(WorkflowFinderService).findWorkflowForUser(
				id,
				req.user,
				['workflow:update'],
			);

			if (!workflow) {
				// user trying to access a workflow they do not own
				// or workflow does not exist
				return res.status(404).json({ message: 'Not Found' });
			}

			const activeWorkflowManager = Container.get(ActiveWorkflowManager);

			if (workflow.active) {
				await activeWorkflowManager.remove(workflow.id);

				await setWorkflowAsInactive(workflow.id);

				workflow.active = false;

				Container.get(EventService).emit('workflow-deactivated', {
					user: req.user,
					workflowId: workflow.id,
					workflow,
					publicApi: true,
				});

				return res.json(workflow);
			}

			// nothing to do as the workflow is already inactive
			return res.json(workflow);
		},
	],
	getWorkflowTags: [
		apiKeyHasScope('workflowTags:list'),
		projectScope('workflow:read', 'workflow'),
		async (req: WorkflowRequest.GetTags, res: express.Response): Promise<express.Response> => {
			const { id } = req.params;

			if (Container.get(GlobalConfig).tags.disabled) {
				return res.status(400).json({ message: 'Workflow Tags Disabled' });
			}

			const workflow = await Container.get(WorkflowFinderService).findWorkflowForUser(
				id,
				req.user,
				['workflow:read'],
			);

			if (!workflow) {
				// user trying to access a workflow he does not own
				// or workflow does not exist
				return res.status(404).json({ message: 'Not Found' });
			}

			const tags = await getWorkflowTags(id);

			return res.json(tags);
		},
	],
	updateWorkflowTags: [
		apiKeyHasScope('workflowTags:update'),
		projectScope('workflow:update', 'workflow'),
		async (req: WorkflowRequest.UpdateTags, res: express.Response): Promise<express.Response> => {
			const { id } = req.params;
			const newTags = req.body.map((newTag) => newTag.id);

			if (Container.get(GlobalConfig).tags.disabled) {
				return res.status(400).json({ message: 'Workflow Tags Disabled' });
			}

			const sharedWorkflow = await Container.get(WorkflowFinderService).findWorkflowForUser(
				id,
				req.user,
				['workflow:update'],
			);

			if (!sharedWorkflow) {
				// user trying to access a workflow he does not own
				// or workflow does not exist
				return res.status(404).json({ message: 'Not Found' });
			}

			let tags;
			try {
				await updateTags(id, newTags);
				tags = await getWorkflowTags(id);
			} catch (error) {
				// TODO: add a `ConstraintFailureError` in typeorm to handle when tags are missing here
				if (error instanceof QueryFailedError) {
					return res.status(404).json({ message: 'Some tags not found' });
				} else {
					throw error;
				}
			}

			return res.json(tags);
		},
	],
};<|MERGE_RESOLUTION|>--- conflicted
+++ resolved
@@ -304,7 +304,6 @@
 			}
 
 			try {
-<<<<<<< HEAD
 				// First add a record to workflow history to be able to get the full version object during the update
 				if (updateData.versionId !== workflow.versionId) {
 					await Container.get(WorkflowHistoryService).saveVersion(
@@ -326,10 +325,7 @@
 					undefined, // active is read-only
 				);
 
-				await updateWorkflow(workflow.id, updateData);
-=======
 				await updateWorkflow(workflow, updateData);
->>>>>>> e356d546
 			} catch (error) {
 				if (error instanceof Error) {
 					return res.status(400).json({ message: error.message });
