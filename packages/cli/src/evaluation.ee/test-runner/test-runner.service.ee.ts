--- conflicted
+++ resolved
@@ -23,11 +23,8 @@
 import { TestMetricRepository } from '@/databases/repositories/test-metric.repository.ee';
 import { TestRunRepository } from '@/databases/repositories/test-run.repository.ee';
 import { WorkflowRepository } from '@/databases/repositories/workflow.repository';
-<<<<<<< HEAD
+import * as Db from '@/db';
 import { TestCaseExecutionError, TestRunError } from '@/evaluation.ee/test-runner/errors.ee';
-=======
-import * as Db from '@/db';
->>>>>>> 4dbf497f
 import { NodeTypes } from '@/node-types';
 import { Telemetry } from '@/telemetry';
 import { getRunData } from '@/workflow-execute-additional-data';
@@ -393,19 +390,10 @@
 					// In case of a permission check issue, the test case execution will be undefined.
 					// Skip them, increment the failed count and continue with the next test case
 					if (!testCaseExecution) {
-<<<<<<< HEAD
-						await this.testRunRepository.incrementFailed(testRun.id);
-						await this.testCaseExecutionRepository.markAsFailed(
-							testRun.id,
-							pastExecutionId,
-							'FAILED_TO_EXECUTE_WORKFLOW',
-						);
-=======
 						await Db.transaction(async (trx) => {
 							await this.testRunRepository.incrementFailed(testRun.id, trx);
-							await this.testCaseExecutionRepository.markAsFailed(testRun.id, pastExecutionId, trx);
+							await this.testCaseExecutionRepository.markAsFailed(testRun.id, pastExecutionId, 'FAILED_TO_EXECUTE_WORKFLOW', undefined, trx);
 						});
->>>>>>> 4dbf497f
 						continue;
 					}
 
@@ -444,15 +432,13 @@
 					);
 
 					if (evalExecution.data.resultData.error) {
-<<<<<<< HEAD
-						await this.testRunRepository.incrementFailed(testRun.id);
-						await this.testCaseExecutionRepository.markAsFailed(
-							testRun.id,
-							pastExecutionId,
-							'FAILED_TO_EXECUTE_EVALUATION_WORKFLOW',
-						);
+						await Db.transaction(async (trx) => {
+							await this.testRunRepository.incrementFailed(testRun.id, trx);
+							await this.testCaseExecutionRepository.markAsFailed(testRun.id, pastExecutionId, 'FAILED_TO_EXECUTE_EVALUATION_WORKFLOW', undefined, trx);
+						});
 					} else {
-						await this.testRunRepository.incrementPassed(testRun.id);
+						await Db.transaction(async (trx) => {
+							await this.testRunRepository.incrementPassed(testRun.id, trx);
 
 						// Add warning if the evaluation workflow produced an unknown metric
 						if (unknownMetrics.size > 0) {
@@ -463,55 +449,41 @@
 								{ unknownMetrics: Array.from(unknownMetrics) },
 							);
 						} else {
-=======
-						await Db.transaction(async (trx) => {
-							await this.testRunRepository.incrementFailed(testRun.id, trx);
-							await this.testCaseExecutionRepository.markAsFailed(testRun.id, pastExecutionId, trx);
-						});
-					} else {
-						await Db.transaction(async (trx) => {
-							await this.testRunRepository.incrementPassed(testRun.id, trx);
->>>>>>> 4dbf497f
 							await this.testCaseExecutionRepository.markAsCompleted(
 								testRun.id,
 								pastExecutionId,
 								addedMetrics,
-<<<<<<< HEAD
-							);
-						}
-					}
-				} catch (e) {
-					await this.testRunRepository.incrementFailed(testRun.id);
-=======
-								trx,
+							trx,
 							);
 						});
+						}
 					}
 				} catch (e) {
 					// In case of an unexpected error, increment the failed count and continue with the next test case
 					await Db.transaction(async (trx) => {
 						await this.testRunRepository.incrementFailed(testRun.id, trx);
-						await this.testCaseExecutionRepository.markAsFailed(testRun.id, pastExecutionId, trx);
+
+						if (e instanceof TestCaseExecutionError) {
+							await this.testCaseExecutionRepository.markAsFailed(
+								testRun.id,
+								pastExecutionId,
+								e.code,
+								e.extra,
+								trx
+							);
+						} else {
+							await this.testCaseExecutionRepository.markAsFailed(
+								testRun.id,
+								pastExecutionId,
+								'UNKNOWN_ERROR',
+								undefined,
+								trx
+							);
+
+							// Report unexpected errors
+							this.errorReporter.error(e);
+						}
 					});
->>>>>>> 4dbf497f
-
-					if (e instanceof TestCaseExecutionError) {
-						await this.testCaseExecutionRepository.markAsFailed(
-							testRun.id,
-							pastExecutionId,
-							e.code,
-							e.extra,
-						);
-					} else {
-						await this.testCaseExecutionRepository.markAsFailed(
-							testRun.id,
-							pastExecutionId,
-							'UNKNOWN_ERROR',
-						);
-
-						// Report unexpected errors
-						this.errorReporter.error(e);
-					}
 				}
 			}
 
@@ -535,17 +507,12 @@
 					stoppedOn: e.extra?.executionId,
 				});
 
-<<<<<<< HEAD
-				await this.testRunRepository.markAsCancelled(testRun.id);
-				await this.testCaseExecutionRepository.markPendingAsCancelled(testRun.id);
-			} else if (e instanceof TestRunError) {
-				await this.testRunRepository.markAsError(testRun.id, e.code, e.extra);
-=======
 				await Db.transaction(async (trx) => {
 					await this.testRunRepository.markAsCancelled(testRun.id, trx);
 					await this.testCaseExecutionRepository.markAllPendingAsCancelled(testRun.id, trx);
 				});
->>>>>>> 4dbf497f
+			} else if (e instanceof TestRunError) {
+				await this.testRunRepository.markAsError(testRun.id, e.code, e.extra);
 			} else {
 				await this.testRunRepository.markAsError(testRun.id, 'UNKNOWN_ERROR');
 				throw e;
