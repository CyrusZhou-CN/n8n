--- conflicted
+++ resolved
@@ -104,12 +104,8 @@
 				try {
 					const isInvalid = await this.invalidAuthTokenRepository.existsBy({ token });
 					if (isInvalid) throw new AuthError('Unauthorized');
-<<<<<<< HEAD
-					const [user, { usedMfa }] = await this.resolveJwt(req, res, token);
-=======
 
 					const [user, { usedMfa }] = await this.resolveJwt(token, req, res);
->>>>>>> 7e1f07df
 					const mfaEnforced = this.mfaService.isMFAEnforced();
 
 					if (mfaEnforced && !usedMfa && !allowSkipMFA) {
