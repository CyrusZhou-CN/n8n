import type { ListQuery } from '@/requests';
import type { User } from '@db/entities/User';
import * as testDb from './shared/testDb';
import { setupTestServer } from './shared/utils/';
import { randomCredentialPayload as payload } from './shared/random';
import { saveCredential } from './shared/db/credentials';
import { createMember, createOwner } from './shared/db/users';
import { ProjectRepository } from '@/databases/repositories/project.repository';
import Container from 'typedi';

const { any } = expect;

const testServer = setupTestServer({ endpointGroups: ['credentials'] });

let owner: User;
let member: User;

beforeEach(async () => {
	await testDb.truncate(['SharedCredentials', 'Credentials']);

	owner = await createOwner();
	member = await createMember();
});

type GetAllResponse = { body: { data: ListQuery.Credentials.WithOwnedByAndSharedWith[] } };

describe('GET /credentials', () => {
	describe('should return', () => {
		test('all credentials for owner', async () => {
			const { id: id1 } = await saveCredential(payload(), {
				user: owner,
				role: 'credential:owner',
			});
			const { id: id2 } = await saveCredential(payload(), {
				user: member,
				role: 'credential:owner',
			});

			const response: GetAllResponse = await testServer
				.authAgentFor(owner)
				.get('/credentials')
				.expect(200);

			expect(response.body.data).toHaveLength(2);

			response.body.data.forEach(validateCredential);

			const savedIds = [id1, id2].sort();
			const returnedIds = response.body.data.map((c) => c.id).sort();

			expect(savedIds).toEqual(returnedIds);
		});

		test('only own credentials for member', async () => {
			const firstMember = member;
			const secondMember = await createMember();

			const c1 = await saveCredential(payload(), { user: firstMember, role: 'credential:owner' });
			const c2 = await saveCredential(payload(), { user: secondMember, role: 'credential:owner' });

			const response: GetAllResponse = await testServer
				.authAgentFor(firstMember)
				.get('/credentials')
				.expect(200);

			expect(response.body.data).toHaveLength(1);

			const [firstMemberCred] = response.body.data;

			validateCredential(firstMemberCred);
			expect(firstMemberCred.id).toBe(c1.id);
			expect(firstMemberCred.id).not.toBe(c2.id);
		});
	});

	describe('filter', () => {
		test('should filter credentials by field: name - full match', async () => {
			const savedCred = await saveCredential(payload(), { user: owner, role: 'credential:owner' });

			const response: GetAllResponse = await testServer
				.authAgentFor(owner)
				.get('/credentials')
				.query(`filter={ "name": "${savedCred.name}" }`)
				.expect(200);

			expect(response.body.data).toHaveLength(1);

			const [returnedCred] = response.body.data;

			expect(returnedCred.name).toBe(savedCred.name);

			const _response = await testServer
				.authAgentFor(owner)
				.get('/credentials')
				.query('filter={ "name": "Non-Existing Credential" }')
				.expect(200);

			expect(_response.body.data).toHaveLength(0);
		});

		test('should filter credentials by field: name - partial match', async () => {
			const savedCred = await saveCredential(payload(), { user: owner, role: 'credential:owner' });

			const partialName = savedCred.name.slice(3);

			const response: GetAllResponse = await testServer
				.authAgentFor(owner)
				.get('/credentials')
				.query(`filter={ "name": "${partialName}" }`)
				.expect(200);

			expect(response.body.data).toHaveLength(1);

			const [returnedCred] = response.body.data;

			expect(returnedCred.name).toBe(savedCred.name);

			const _response = await testServer
				.authAgentFor(owner)
				.get('/credentials')
				.query('filter={ "name": "Non-Existing Credential" }')
				.expect(200);

			expect(_response.body.data).toHaveLength(0);
		});

		test('should filter credentials by field: type - full match', async () => {
			const savedCred = await saveCredential(payload(), { user: owner, role: 'credential:owner' });

			const response: GetAllResponse = await testServer
				.authAgentFor(owner)
				.get('/credentials')
				.query(`filter={ "type": "${savedCred.type}" }`)
				.expect(200);

			expect(response.body.data).toHaveLength(1);

			const [returnedCred] = response.body.data;

			expect(returnedCred.type).toBe(savedCred.type);

			const _response = await testServer
				.authAgentFor(owner)
				.get('/credentials')
				.query('filter={ "type": "Non-Existing Credential" }')
				.expect(200);

			expect(_response.body.data).toHaveLength(0);
		});

		test('should filter credentials by field: type - partial match', async () => {
			const savedCred = await saveCredential(payload(), { user: owner, role: 'credential:owner' });

			const partialType = savedCred.type.slice(3);

			const response: GetAllResponse = await testServer
				.authAgentFor(owner)
				.get('/credentials')
				.query(`filter={ "type": "${partialType}" }`)
				.expect(200);

			expect(response.body.data).toHaveLength(1);

			const [returnedCred] = response.body.data;

			expect(returnedCred.type).toBe(savedCred.type);

			const _response = await testServer
				.authAgentFor(owner)
				.get('/credentials')
				.query('filter={ "type": "Non-Existing Credential" }')
				.expect(200);

			expect(_response.body.data).toHaveLength(0);
		});

		test('should filter credentials by projectId', async () => {
			const credential = await saveCredential(payload(), { user: owner, role: 'credential:owner' });
			const pp = await Container.get(ProjectRepository).getPersonalProjectForUserOrFail(owner.id);

			const response1: GetAllResponse = await testServer
				.authAgentFor(owner)
				.get('/credentials')
				.query(`filter={ "projectId": "${pp.id}" }`)
				.expect(200);

			expect(response1.body.data).toHaveLength(1);
			expect(response1.body.data[0].id).toBe(credential.id);

			const response2 = await testServer
				.authAgentFor(owner)
				.get('/credentials')
				.query('filter={ "projectId": "Non-Existing Project ID" }')
				.expect(200);

			expect(response2.body.data).toHaveLength(0);
		});
	});

	describe('select', () => {
		test('should select credential field: id', async () => {
			await saveCredential(payload(), { user: owner, role: 'credential:owner' });
			await saveCredential(payload(), { user: owner, role: 'credential:owner' });

			const response: GetAllResponse = await testServer
				.authAgentFor(owner)
				.get('/credentials')
				.query('select=["id"]')
				.expect(200);

			expect(response.body).toEqual({
				data: [{ id: any(String) }, { id: any(String) }],
			});
		});

		test('should select credential field: name', async () => {
			await saveCredential(payload(), { user: owner, role: 'credential:owner' });
			await saveCredential(payload(), { user: owner, role: 'credential:owner' });

			const response: GetAllResponse = await testServer
				.authAgentFor(owner)
				.get('/credentials')
				.query('select=["name"]')
				.expect(200);

			expect(response.body).toEqual({
				data: [{ name: any(String) }, { name: any(String) }],
			});
		});

		test('should select credential field: type', async () => {
			await saveCredential(payload(), { user: owner, role: 'credential:owner' });
			await saveCredential(payload(), { user: owner, role: 'credential:owner' });

			const response: GetAllResponse = await testServer
				.authAgentFor(owner)
				.get('/credentials')
				.query('select=["type"]')
				.expect(200);

			expect(response.body).toEqual({
				data: [{ type: any(String) }, { type: any(String) }],
			});
		});
	});

	describe('take', () => {
		test('should return n credentials or less, without skip', async () => {
			await saveCredential(payload(), { user: owner, role: 'credential:owner' });
			await saveCredential(payload(), { user: owner, role: 'credential:owner' });

			const response = await testServer
				.authAgentFor(owner)
				.get('/credentials')
				.query('take=2')
				.expect(200);

			expect(response.body.data).toHaveLength(2);

			response.body.data.forEach(validateCredential);

			const _response = await testServer
				.authAgentFor(owner)
				.get('/credentials')
				.query('take=1')
				.expect(200);

			expect(_response.body.data).toHaveLength(1);

			_response.body.data.forEach(validateCredential);
		});

		test('should return n credentials or less, with skip', async () => {
			await saveCredential(payload(), { user: owner, role: 'credential:owner' });
			await saveCredential(payload(), { user: owner, role: 'credential:owner' });

			const response = await testServer
				.authAgentFor(owner)
				.get('/credentials')
				.query('take=1&skip=1')
				.expect(200);

			expect(response.body.data).toHaveLength(1);

			response.body.data.forEach(validateCredential);
		});
	});
});

function validateCredential(credential: ListQuery.Credentials.WithOwnedByAndSharedWith) {
<<<<<<< HEAD
	const { name, type, nodesAccess, sharedWithProjects, homeProject } = credential;
=======
	const { name, type, sharedWith, ownedBy } = credential;
>>>>>>> f4f0a36f

	expect(typeof name).toBe('string');
	expect(typeof type).toBe('string');
	expect('data' in credential).toBe(false);

	if (sharedWithProjects) expect(Array.isArray(sharedWithProjects)).toBe(true);

	if (homeProject) {
		const { id, name, type } = homeProject;

		expect(typeof id).toBe('string');
		expect(typeof name).toBe('string');
		expect(type).toBe('personal');
	}
}<|MERGE_RESOLUTION|>--- conflicted
+++ resolved
@@ -288,11 +288,7 @@
 });
 
 function validateCredential(credential: ListQuery.Credentials.WithOwnedByAndSharedWith) {
-<<<<<<< HEAD
-	const { name, type, nodesAccess, sharedWithProjects, homeProject } = credential;
-=======
-	const { name, type, sharedWith, ownedBy } = credential;
->>>>>>> f4f0a36f
+	const { name, type, sharedWithProjects, homeProject } = credential;
 
 	expect(typeof name).toBe('string');
 	expect(typeof type).toBe('string');
