import { Container } from '@n8n/di';
import type { Scope } from '@n8n/permissions';
import { DateTime } from 'luxon';
import type { INode, IPinData, IWorkflowBase } from 'n8n-workflow';
import { v4 as uuid } from 'uuid';

import { ActiveWorkflowManager } from '@/active-workflow-manager';
import type { User } from '@/databases/entities/user';
import { ProjectRepository } from '@/databases/repositories/project.repository';
import { SharedWorkflowRepository } from '@/databases/repositories/shared-workflow.repository';
import { WorkflowHistoryRepository } from '@/databases/repositories/workflow-history.repository';
import type { WorkflowAFolderUnionFull } from '@/databases/repositories/workflow.repository';
import { WorkflowRepository } from '@/databases/repositories/workflow.repository';
import { License } from '@/license';
import type { ListQuery } from '@/requests';
import { ProjectService } from '@/services/project.service.ee';
import { EnterpriseWorkflowService } from '@/workflows/workflow.service.ee';
import { createFolder } from '@test-integration/db/folders';

import { mockInstance } from '../../shared/mocking';
import { saveCredential } from '../shared/db/credentials';
import { createTeamProject, getPersonalProject, linkUserToProject } from '../shared/db/projects';
import { assignTagToWorkflow, createTag } from '../shared/db/tags';
import { createManyUsers, createMember, createOwner } from '../shared/db/users';
import {
	createWorkflow,
	shareWorkflowWithProjects,
	shareWorkflowWithUsers,
} from '../shared/db/workflows';
import { randomCredentialPayload } from '../shared/random';
import * as testDb from '../shared/test-db';
import type { SuperAgentTest } from '../shared/types';
import * as utils from '../shared/utils/';
import { makeWorkflow, MOCK_PINDATA } from '../shared/utils/';

let owner: User;
let member: User;
let anotherMember: User;

let authOwnerAgent: SuperAgentTest;
let authMemberAgent: SuperAgentTest;

const testServer = utils.setupTestServer({
	endpointGroups: ['workflows'],
	enabledFeatures: ['feat:sharing'],
	quotas: {
		'quota:maxTeamProjects': -1,
	},
});
const license = testServer.license;

const { objectContaining, arrayContaining, any } = expect;

const activeWorkflowManagerLike = mockInstance(ActiveWorkflowManager);

let projectRepository: ProjectRepository;
let projectService: ProjectService;

beforeEach(async () => {
	await testDb.truncate([
		'Workflow',
		'SharedWorkflow',
		'Tag',
		'WorkflowHistory',
		'Project',
		'ProjectRelation',
	]);
	projectRepository = Container.get(ProjectRepository);
	projectService = Container.get(ProjectService);
	owner = await createOwner();
	authOwnerAgent = testServer.authAgentFor(owner);
	member = await createMember();
	authMemberAgent = testServer.authAgentFor(member);
	anotherMember = await createMember();
});

<<<<<<< HEAD
beforeEach(async () => {
	jest.resetAllMocks();
	await testDb.truncate(['Workflow', 'SharedWorkflow', 'Tag', 'WorkflowHistory', 'Folder']);
=======
afterEach(() => {
	jest.clearAllMocks();
>>>>>>> f8161e48
});

describe('POST /workflows', () => {
	const testWithPinData = async (withPinData: boolean) => {
		const workflow = makeWorkflow({ withPinData });
		const response = await authOwnerAgent.post('/workflows').send(workflow);
		expect(response.statusCode).toBe(200);
		return (response.body.data as { pinData: IPinData }).pinData;
	};

	test('should store pin data for node in workflow', async () => {
		const pinData = await testWithPinData(true);
		expect(pinData).toMatchObject(MOCK_PINDATA);
	});

	test('should set pin data to null if no pin data', async () => {
		const pinData = await testWithPinData(false);
		expect(pinData).toBeNull();
	});

	test('should return scopes on created workflow', async () => {
		const payload = {
			name: 'testing',
			nodes: [
				{
					id: 'uuid-1234',
					parameters: {},
					name: 'Start',
					type: 'n8n-nodes-base.start',
					typeVersion: 1,
					position: [240, 300],
				},
			],
			connections: {},
			staticData: null,
			settings: {
				saveExecutionProgress: true,
				saveManualExecutions: true,
				saveDataErrorExecution: 'all',
				saveDataSuccessExecution: 'all',
				executionTimeout: 3600,
				timezone: 'America/New_York',
			},
			active: false,
		};

		const response = await authMemberAgent.post('/workflows').send(payload);

		expect(response.statusCode).toBe(200);

		const {
			data: { id, scopes },
		} = response.body;

		expect(id).toBeDefined();
		expect(scopes).toEqual(
			[
				'workflow:delete',
				'workflow:execute',
				'workflow:move',
				'workflow:read',
				'workflow:share',
				'workflow:update',
			].sort(),
		);
	});

	test('should create workflow history version when licensed', async () => {
		license.enable('feat:workflowHistory');
		const payload = {
			name: 'testing',
			nodes: [
				{
					id: 'uuid-1234',
					parameters: {},
					name: 'Start',
					type: 'n8n-nodes-base.start',
					typeVersion: 1,
					position: [240, 300],
				},
			],
			connections: {},
			staticData: null,
			settings: {
				saveExecutionProgress: true,
				saveManualExecutions: true,
				saveDataErrorExecution: 'all',
				saveDataSuccessExecution: 'all',
				executionTimeout: 3600,
				timezone: 'America/New_York',
			},
			active: false,
		};

		const response = await authOwnerAgent.post('/workflows').send(payload);

		expect(response.statusCode).toBe(200);

		const {
			data: { id },
		} = response.body;

		expect(id).toBeDefined();
		expect(
			await Container.get(WorkflowHistoryRepository).count({ where: { workflowId: id } }),
		).toBe(1);
		const historyVersion = await Container.get(WorkflowHistoryRepository).findOne({
			where: {
				workflowId: id,
			},
		});
		expect(historyVersion).not.toBeNull();
		expect(historyVersion!.connections).toEqual(payload.connections);
		expect(historyVersion!.nodes).toEqual(payload.nodes);
	});

	test('should not create workflow history version when not licensed', async () => {
		license.disable('feat:workflowHistory');
		const payload = {
			name: 'testing',
			nodes: [
				{
					id: 'uuid-1234',
					parameters: {},
					name: 'Start',
					type: 'n8n-nodes-base.start',
					typeVersion: 1,
					position: [240, 300],
				},
			],
			connections: {},
			staticData: null,
			settings: {
				saveExecutionProgress: true,
				saveManualExecutions: true,
				saveDataErrorExecution: 'all',
				saveDataSuccessExecution: 'all',
				executionTimeout: 3600,
				timezone: 'America/New_York',
			},
			active: false,
		};

		const response = await authOwnerAgent.post('/workflows').send(payload);

		expect(response.statusCode).toBe(200);

		const {
			data: { id },
		} = response.body;

		expect(id).toBeDefined();
		expect(
			await Container.get(WorkflowHistoryRepository).count({ where: { workflowId: id } }),
		).toBe(0);
	});

	test('create workflow in personal project by default', async () => {
		//
		// ARRANGE
		//
		const tag = await createTag({ name: 'A' });
		const workflow = makeWorkflow();
		const personalProject = await projectRepository.getPersonalProjectForUserOrFail(owner.id);

		//
		// ACT
		//
		const response = await authOwnerAgent
			.post('/workflows')
			.send({ ...workflow, tags: [tag.id] })
			.expect(200);

		//
		// ASSERT
		//
		await Container.get(SharedWorkflowRepository).findOneOrFail({
			where: {
				projectId: personalProject.id,
				workflowId: response.body.data.id,
			},
		});
		expect(response.body.data).toMatchObject({
			active: false,
			id: expect.any(String),
			name: workflow.name,
			sharedWithProjects: [],
			usedCredentials: [],
			homeProject: {
				id: personalProject.id,
				name: personalProject.name,
				type: personalProject.type,
			},
			tags: [{ id: tag.id, name: tag.name }],
		});
		expect(response.body.data.shared).toBeUndefined();
	});

	test('creates workflow in a specific project if the projectId is passed', async () => {
		//
		// ARRANGE
		//
		const tag = await createTag({ name: 'A' });
		const workflow = makeWorkflow();
		const project = await projectRepository.save(
			projectRepository.create({
				name: 'Team Project',
				type: 'team',
			}),
		);
		await projectService.addUser(project.id, owner.id, 'project:admin');

		//
		// ACT
		//
		const response = await authOwnerAgent
			.post('/workflows')
			.send({ ...workflow, projectId: project.id, tags: [tag.id] })
			.expect(200);

		//
		// ASSERT
		//
		await Container.get(SharedWorkflowRepository).findOneOrFail({
			where: {
				projectId: project.id,
				workflowId: response.body.data.id,
			},
		});
		expect(response.body.data).toMatchObject({
			active: false,
			id: expect.any(String),
			name: workflow.name,
			sharedWithProjects: [],
			usedCredentials: [],
			homeProject: {
				id: project.id,
				name: project.name,
				type: project.type,
			},
			tags: [{ id: tag.id, name: tag.name }],
		});
		expect(response.body.data.shared).toBeUndefined();
	});

	test('does not create the workflow in a specific project if the user is not part of the project', async () => {
		//
		// ARRANGE
		//
		const workflow = makeWorkflow();
		const project = await projectRepository.save(
			projectRepository.create({
				name: 'Team Project',
				type: 'team',
			}),
		);

		//
		// ACT
		//
		await testServer
			.authAgentFor(member)
			.post('/workflows')
			.send({ ...workflow, projectId: project.id })
			//
			// ASSERT
			//
			.expect(400, {
				code: 400,
				message: "You don't have the permissions to save the workflow in this project.",
			});
	});

	test('does not create the workflow in a specific project if the user does not have the right role to do so', async () => {
		//
		// ARRANGE
		//
		const workflow = makeWorkflow();
		const project = await projectRepository.save(
			projectRepository.create({
				name: 'Team Project',
				type: 'team',
			}),
		);
		await projectService.addUser(project.id, member.id, 'project:viewer');

		//
		// ACT
		//
		await testServer
			.authAgentFor(member)
			.post('/workflows')
			.send({ ...workflow, projectId: project.id })
			//
			// ASSERT
			//
			.expect(400, {
				code: 400,
				message: "You don't have the permissions to save the workflow in this project.",
			});
	});
});

describe('GET /workflows/:workflowId', () => {
	test('should return pin data', async () => {
		const workflow = makeWorkflow({ withPinData: true });
		const workflowCreationResponse = await authOwnerAgent.post('/workflows').send(workflow);

		const { id } = workflowCreationResponse.body.data as { id: string };
		const workflowRetrievalResponse = await authOwnerAgent.get(`/workflows/${id}`);

		expect(workflowRetrievalResponse.statusCode).toBe(200);
		const { pinData } = workflowRetrievalResponse.body.data as { pinData: IPinData };
		expect(pinData).toMatchObject(MOCK_PINDATA);
	});

	test('should return tags', async () => {
		const tag = await createTag({ name: 'A' });
		const workflow = await createWorkflow({ tags: [tag] }, owner);

		const response = await authOwnerAgent.get(`/workflows/${workflow.id}`).expect(200);

		expect(response.body.data).toMatchObject({
			tags: [expect.objectContaining({ id: tag.id, name: tag.name })],
		});
	});
});

describe('GET /workflows', () => {
	test('should return zero workflows if none exist', async () => {
		const response = await authOwnerAgent.get('/workflows').expect(200);

		expect(response.body).toEqual({ count: 0, data: [] });
	});

	test('should return workflows', async () => {
		const credential = await saveCredential(randomCredentialPayload(), {
			user: owner,
			role: 'credential:owner',
		});
		const ownerPersonalProject = await projectRepository.getPersonalProjectForUserOrFail(owner.id);

		const nodes: INode[] = [
			{
				id: uuid(),
				name: 'Action Network',
				type: 'n8n-nodes-base.actionNetwork',
				parameters: {},
				typeVersion: 1,
				position: [0, 0],
				credentials: {
					actionNetworkApi: {
						id: credential.id,
						name: credential.name,
					},
				},
			},
		];

		const tag = await createTag({ name: 'A' });

		await createWorkflow({ name: 'First', nodes, tags: [tag] }, owner);
		await createWorkflow({ name: 'Second' }, owner);

		const response = await authOwnerAgent.get('/workflows').expect(200);

		expect(response.body).toEqual({
			count: 2,
			data: arrayContaining([
				objectContaining({
					id: any(String),
					name: 'First',
					active: any(Boolean),
					createdAt: any(String),
					updatedAt: any(String),
					tags: [{ id: any(String), name: 'A' }],
					versionId: any(String),
					homeProject: {
						id: ownerPersonalProject.id,
						name: owner.createPersonalProjectName(),
						icon: null,
						type: ownerPersonalProject.type,
					},
					sharedWithProjects: [],
				}),
				objectContaining({
					id: any(String),
					name: 'Second',
					active: any(Boolean),
					createdAt: any(String),
					updatedAt: any(String),
					tags: [],
					versionId: any(String),
					homeProject: {
						id: ownerPersonalProject.id,
						name: owner.createPersonalProjectName(),
						icon: null,
						type: ownerPersonalProject.type,
					},
					sharedWithProjects: [],
				}),
			]),
		});

		const found = response.body.data.find(
			(w: ListQuery.Workflow.WithOwnership) => w.name === 'First',
		);

		expect(found.nodes).toBeUndefined();
		expect(found.sharedWithProjects).toHaveLength(0);
		expect(found.usedCredentials).toBeUndefined();
	});

	test('should return workflows with scopes when ?includeScopes=true', async () => {
		const [member1, member2] = await createManyUsers(2, {
			role: 'global:member',
		});

		const teamProject = await createTeamProject(undefined, member1);
		await linkUserToProject(member2, teamProject, 'project:editor');

		const credential = await saveCredential(randomCredentialPayload(), {
			user: owner,
			role: 'credential:owner',
		});

		const nodes: INode[] = [
			{
				id: uuid(),
				name: 'Action Network',
				type: 'n8n-nodes-base.actionNetwork',
				parameters: {},
				typeVersion: 1,
				position: [0, 0],
				credentials: {
					actionNetworkApi: {
						id: credential.id,
						name: credential.name,
					},
				},
			},
		];

		const tag = await createTag({ name: 'A' });

		const [savedWorkflow1, savedWorkflow2] = await Promise.all([
			createWorkflow({ name: 'First', nodes, tags: [tag] }, teamProject),
			createWorkflow({ name: 'Second' }, member2),
		]);

		await shareWorkflowWithProjects(savedWorkflow2, [{ project: teamProject }]);

		{
			const response = await testServer.authAgentFor(member1).get('/workflows?includeScopes=true');

			expect(response.statusCode).toBe(200);
			expect(response.body.data.length).toBe(2);

			const workflows = response.body.data as Array<IWorkflowBase & { scopes: Scope[] }>;
			const wf1 = workflows.find((w) => w.id === savedWorkflow1.id)!;
			const wf2 = workflows.find((w) => w.id === savedWorkflow2.id)!;

			// Team workflow
			expect(wf1.id).toBe(savedWorkflow1.id);
			expect(wf1.scopes).toEqual(
				[
					'workflow:delete',
					'workflow:execute',
					'workflow:move',
					'workflow:read',
					'workflow:update',
				].sort(),
			);

			// Shared workflow
			expect(wf2.id).toBe(savedWorkflow2.id);
			expect(wf2.scopes).toEqual(['workflow:read', 'workflow:update', 'workflow:execute'].sort());
		}

		{
			const response = await testServer.authAgentFor(member2).get('/workflows?includeScopes=true');

			expect(response.statusCode).toBe(200);
			expect(response.body.data.length).toBe(2);

			const workflows = response.body.data as Array<IWorkflowBase & { scopes: Scope[] }>;
			const wf1 = workflows.find((w) => w.id === savedWorkflow1.id)!;
			const wf2 = workflows.find((w) => w.id === savedWorkflow2.id)!;

			// Team workflow
			expect(wf1.id).toBe(savedWorkflow1.id);
			expect(wf1.scopes).toEqual([
				'workflow:delete',
				'workflow:execute',
				'workflow:read',
				'workflow:update',
			]);

			// Shared workflow
			expect(wf2.id).toBe(savedWorkflow2.id);
			expect(wf2.scopes).toEqual(
				[
					'workflow:delete',
					'workflow:execute',
					'workflow:move',
					'workflow:read',
					'workflow:share',
					'workflow:update',
				].sort(),
			);
		}

		{
			const response = await testServer.authAgentFor(owner).get('/workflows?includeScopes=true');

			expect(response.statusCode).toBe(200);
			expect(response.body.data.length).toBe(2);

			const workflows = response.body.data as Array<IWorkflowBase & { scopes: Scope[] }>;
			const wf1 = workflows.find((w) => w.id === savedWorkflow1.id)!;
			const wf2 = workflows.find((w) => w.id === savedWorkflow2.id)!;

			// Team workflow
			expect(wf1.id).toBe(savedWorkflow1.id);
			expect(wf1.scopes).toEqual(
				[
					'workflow:create',
					'workflow:delete',
					'workflow:execute',
					'workflow:list',
					'workflow:move',
					'workflow:read',
					'workflow:share',
					'workflow:update',
				].sort(),
			);

			// Shared workflow
			expect(wf2.id).toBe(savedWorkflow2.id);
			expect(wf2.scopes).toEqual(
				[
					'workflow:create',
					'workflow:delete',
					'workflow:execute',
					'workflow:list',
					'workflow:move',
					'workflow:read',
					'workflow:share',
					'workflow:update',
				].sort(),
			);
		}
	});

	describe('filter', () => {
		test('should filter workflows by field: name', async () => {
			await createWorkflow({ name: 'First' }, owner);
			await createWorkflow({ name: 'Second' }, owner);

			const response = await authOwnerAgent
				.get('/workflows')
				.query('filter={"name":"First"}')
				.expect(200);

			expect(response.body).toEqual({
				count: 1,
				data: [objectContaining({ name: 'First' })],
			});
		});

		test('should filter workflows by field: active', async () => {
			await createWorkflow({ active: true }, owner);
			await createWorkflow({ active: false }, owner);

			const response = await authOwnerAgent
				.get('/workflows')
				.query('filter={ "active": true }')
				.expect(200);

			expect(response.body).toEqual({
				count: 1,
				data: [objectContaining({ active: true })],
			});
		});

		test('should filter workflows by field: tags (AND operator)', async () => {
			const workflow1 = await createWorkflow({ name: 'First' }, owner);
			const workflow2 = await createWorkflow({ name: 'Second' }, owner);

			const baseDate = DateTime.now();

			await createTag(
				{
					name: 'A',
					createdAt: baseDate.toJSDate(),
				},
				workflow1,
			);
			await createTag(
				{
					name: 'B',
					createdAt: baseDate.plus({ seconds: 1 }).toJSDate(),
				},
				workflow1,
			);

			const tagC = await createTag({ name: 'C' }, workflow2);

			await assignTagToWorkflow(tagC, workflow2);

			const response = await authOwnerAgent
				.get('/workflows')
				.query('filter={ "tags": ["A", "B"] }')
				.expect(200);

			expect(response.body).toEqual({
				count: 1,
				data: [
					objectContaining({
						name: 'First',
						tags: expect.arrayContaining([
							{ id: any(String), name: 'A' },
							{ id: any(String), name: 'B' },
						]),
					}),
				],
			});
		});

		test('should filter workflows by projectId', async () => {
			const workflow = await createWorkflow({ name: 'First' }, owner);
			const pp = await Container.get(ProjectRepository).getPersonalProjectForUserOrFail(owner.id);

			const response1 = await authOwnerAgent
				.get('/workflows')
				.query(`filter={ "projectId": "${pp.id}" }`)
				.expect(200);

			expect(response1.body.data).toHaveLength(1);
			expect(response1.body.data[0].id).toBe(workflow.id);

			const response2 = await authOwnerAgent
				.get('/workflows')
				.query('filter={ "projectId": "Non-Existing Project ID" }')
				.expect(200);

			expect(response2.body.data).toHaveLength(0);
		});

		test('should filter workflows by parentFolderId', async () => {
			const pp = await Container.get(ProjectRepository).getPersonalProjectForUserOrFail(owner.id);

			const folder1 = await createFolder(pp, { name: 'Folder 1' });

			const workflow1 = await createWorkflow({ name: 'First', parentFolder: folder1 }, owner);

			const workflow2 = await createWorkflow({ name: 'Second' }, owner);

			const response1 = await authOwnerAgent
				.get('/workflows')
				.query(`filter={ "parentFolderId": "${folder1.id}" }`)
				.expect(200);

			expect(response1.body.data).toHaveLength(1);
			expect(response1.body.data[0].id).toBe(workflow1.id);

			// if not provided, looks for workflows without a parentFolder
			const response2 = await authOwnerAgent
				.get('/workflows')
				.query('filter={ "parentFolderId": "0" }');
			expect(200);

			expect(response2.body.data).toHaveLength(1);
			expect(response2.body.data[0].id).toBe(workflow2.id);
		});

		test('should return homeProject when filtering workflows by projectId', async () => {
			const workflow = await createWorkflow({ name: 'First' }, owner);
			await shareWorkflowWithUsers(workflow, [member]);
			const pp = await getPersonalProject(member);

			const response = await authMemberAgent
				.get('/workflows')
				.query(`filter={ "projectId": "${pp.id}" }`)
				.expect(200);

			expect(response.body.data).toHaveLength(1);
			expect(response.body.data[0].id).toBe(workflow.id);
			expect(response.body.data[0].homeProject).not.toBeNull();
		});
	});

	describe('select', () => {
		test('should select workflow field: name', async () => {
			await createWorkflow({ name: 'First' }, owner);
			await createWorkflow({ name: 'Second' }, owner);

			const response = await authOwnerAgent.get('/workflows').query('select=["name"]').expect(200);

			expect(response.body).toEqual({
				count: 2,
				data: arrayContaining([
					{ id: any(String), name: 'First' },
					{ id: any(String), name: 'Second' },
				]),
			});
		});

		test('should select workflow field: active', async () => {
			await createWorkflow({ active: true }, owner);
			await createWorkflow({ active: false }, owner);

			const response = await authOwnerAgent
				.get('/workflows')
				.query('select=["active"]')
				.expect(200);

			expect(response.body).toEqual({
				count: 2,
				data: arrayContaining([
					{ id: any(String), active: true },
					{ id: any(String), active: false },
				]),
			});
		});

		test('should select workflow field: tags', async () => {
			const firstWorkflow = await createWorkflow({ name: 'First' }, owner);
			const secondWorkflow = await createWorkflow({ name: 'Second' }, owner);

			await createTag({ name: 'A' }, firstWorkflow);
			await createTag({ name: 'B' }, secondWorkflow);

			const response = await authOwnerAgent.get('/workflows').query('select=["tags"]').expect(200);

			expect(response.body).toEqual({
				count: 2,
				data: arrayContaining([
					objectContaining({ id: any(String), tags: [{ id: any(String), name: 'A' }] }),
					objectContaining({ id: any(String), tags: [{ id: any(String), name: 'B' }] }),
				]),
			});
		});

		test('should select workflow fields: createdAt and updatedAt', async () => {
			const firstWorkflowCreatedAt = '2023-08-08T09:31:25.000Z';
			const firstWorkflowUpdatedAt = '2023-08-08T09:31:40.000Z';
			const secondWorkflowCreatedAt = '2023-07-07T09:31:25.000Z';
			const secondWorkflowUpdatedAt = '2023-07-07T09:31:40.000Z';

			await createWorkflow(
				{
					createdAt: new Date(firstWorkflowCreatedAt),
					updatedAt: new Date(firstWorkflowUpdatedAt),
				},
				owner,
			);
			await createWorkflow(
				{
					createdAt: new Date(secondWorkflowCreatedAt),
					updatedAt: new Date(secondWorkflowUpdatedAt),
				},
				owner,
			);

			const response = await authOwnerAgent
				.get('/workflows')
				.query('select=["createdAt", "updatedAt"]')
				.expect(200);

			expect(response.body).toEqual({
				count: 2,
				data: arrayContaining([
					objectContaining({
						id: any(String),
						createdAt: firstWorkflowCreatedAt,
						updatedAt: firstWorkflowUpdatedAt,
					}),
					objectContaining({
						id: any(String),
						createdAt: secondWorkflowCreatedAt,
						updatedAt: secondWorkflowUpdatedAt,
					}),
				]),
			});
		});

		test('should select workflow field: versionId', async () => {
			const firstWorkflowVersionId = 'e95ccdde-2b4e-4fd0-8834-220a2b5b4353';
			const secondWorkflowVersionId = 'd099b8dc-b1d8-4b2d-9b02-26f32c0ee785';

			await createWorkflow({ versionId: firstWorkflowVersionId }, owner);
			await createWorkflow({ versionId: secondWorkflowVersionId }, owner);

			const response = await authOwnerAgent
				.get('/workflows')
				.query('select=["versionId"]')
				.expect(200);

			expect(response.body).toEqual({
				count: 2,
				data: arrayContaining([
					{ id: any(String), versionId: firstWorkflowVersionId },
					{ id: any(String), versionId: secondWorkflowVersionId },
				]),
			});
		});

		test('should select workflow field: ownedBy', async () => {
			await createWorkflow({}, owner);
			await createWorkflow({}, owner);
			const ownerPersonalProject = await projectRepository.getPersonalProjectForUserOrFail(
				owner.id,
			);

			const response = await authOwnerAgent
				.get('/workflows')
				.query('select=["ownedBy"]')
				.expect(200);

			expect(response.body).toEqual({
				count: 2,
				data: arrayContaining([
					{
						id: any(String),
						homeProject: {
							id: ownerPersonalProject.id,
							name: owner.createPersonalProjectName(),
							icon: null,
							type: ownerPersonalProject.type,
						},
						sharedWithProjects: [],
					},
					{
						id: any(String),
						homeProject: {
							id: ownerPersonalProject.id,
							name: owner.createPersonalProjectName(),
							icon: null,
							type: ownerPersonalProject.type,
						},
						sharedWithProjects: [],
					},
				]),
			});
		});

		test('should select workflow field: parentFolder', async () => {
			const ownerPersonalProject = await projectRepository.getPersonalProjectForUserOrFail(
				owner.id,
			);
			const folder = await createFolder(ownerPersonalProject, { name: 'Folder 1' });

			await createWorkflow({ parentFolder: folder }, owner);
			await createWorkflow({}, owner);

			const response = await authOwnerAgent
				.get('/workflows')
				.query('select=["parentFolder"]')
				.expect(200);

			expect(response.body).toEqual({
				count: 2,
				data: arrayContaining([
					{
						id: any(String),
						parentFolder: {
							id: folder.id,
							name: folder.name,
							createdAt: expect.any(String),
							updatedAt: expect.any(String),
						},
					},
					{
						id: any(String),
						parentFolder: null,
					},
				]),
			});
		});
	});

	describe('sortBy', () => {
		test('should fail when trying to sort by non sortable column', async () => {
			await authOwnerAgent.get('/workflows').query('sortBy=nonSortableColumn:asc').expect(500);
		});

		test('should sort by createdAt column', async () => {
			await createWorkflow({ name: 'First' }, owner);
			await createWorkflow({ name: 'Second' }, owner);

			let response = await authOwnerAgent
				.get('/workflows')
				.query('sortBy=createdAt:asc')
				.expect(200);

			expect(response.body).toEqual({
				count: 2,
				data: arrayContaining([
					expect.objectContaining({ name: 'First' }),
					expect.objectContaining({ name: 'Second' }),
				]),
			});

			response = await authOwnerAgent.get('/workflows').query('sortBy=createdAt:desc').expect(200);

			expect(response.body).toEqual({
				count: 2,
				data: arrayContaining([
					expect.objectContaining({ name: 'Second' }),
					expect.objectContaining({ name: 'First' }),
				]),
			});
		});

		test('should sort by name column', async () => {
			await createWorkflow({ name: 'a' }, owner);
			await createWorkflow({ name: 'b' }, owner);
			await createWorkflow({ name: 'My workflow' }, owner);

			let response;

			response = await authOwnerAgent.get('/workflows').query('sortBy=name:asc').expect(200);

			expect(response.body).toEqual({
				count: 3,
				data: [
					expect.objectContaining({ name: 'a' }),
					expect.objectContaining({ name: 'b' }),
					expect.objectContaining({ name: 'My workflow' }),
				],
			});

			response = await authOwnerAgent.get('/workflows').query('sortBy=name:desc').expect(200);

			expect(response.body).toEqual({
				count: 3,
				data: [
					expect.objectContaining({ name: 'My workflow' }),
					expect.objectContaining({ name: 'b' }),
					expect.objectContaining({ name: 'a' }),
				],
			});
		});

		test('should sort by updatedAt column', async () => {
			const futureDate = new Date();
			futureDate.setDate(futureDate.getDate() + 10);

			await createWorkflow({ name: 'First', updatedAt: futureDate }, owner);
			await createWorkflow({ name: 'Second' }, owner);

			let response;

			response = await authOwnerAgent.get('/workflows').query('sortBy=updatedAt:asc').expect(200);

			expect(response.body).toEqual({
				count: 2,
				data: arrayContaining([
					expect.objectContaining({ name: 'Second' }),
					expect.objectContaining({ name: 'First' }),
				]),
			});

			response = await authOwnerAgent.get('/workflows').query('sortBy=name:desc').expect(200);

			expect(response.body).toEqual({
				count: 2,
				data: arrayContaining([
					expect.objectContaining({ name: 'First' }),
					expect.objectContaining({ name: 'Second' }),
				]),
			});
		});
	});

	describe('pagination', () => {
		beforeEach(async () => {
			await createWorkflow({ name: 'Workflow 1' }, owner);
			await createWorkflow({ name: 'Workflow 2' }, owner);
			await createWorkflow({ name: 'Workflow 3' }, owner);
			await createWorkflow({ name: 'Workflow 4' }, owner);
			await createWorkflow({ name: 'Workflow 5' }, owner);
		});

		test('should fail when skip is provided without take', async () => {
			await authOwnerAgent.get('/workflows').query('skip=2').expect(500);
		});

		test('should handle skip with take parameter', async () => {
			const response = await authOwnerAgent.get('/workflows').query('skip=2&take=2').expect(200);

			expect(response.body.data).toHaveLength(2);
			expect(response.body.count).toBe(5);
			expect(response.body.data[0].name).toBe('Workflow 3');
			expect(response.body.data[1].name).toBe('Workflow 4');
		});

		test('should handle pagination with sorting', async () => {
			const response = await authOwnerAgent
				.get('/workflows')
				.query('take=2&skip=1&sortBy=name:desc');

			expect(response.body.data).toHaveLength(2);
			expect(response.body.count).toBe(5);
			expect(response.body.data[0].name).toBe('Workflow 4');
			expect(response.body.data[1].name).toBe('Workflow 3');
		});

		test('should handle pagination with filtering', async () => {
			// Create additional workflows with specific names for filtering
			await createWorkflow({ name: 'Special Workflow 1' }, owner);
			await createWorkflow({ name: 'Special Workflow 2' }, owner);
			await createWorkflow({ name: 'Special Workflow 3' }, owner);

			const response = await authOwnerAgent
				.get('/workflows')
				.query('take=2&skip=1')
				.query('filter={"name":"Special"}')
				.expect(200);

			expect(response.body.data).toHaveLength(2);
			expect(response.body.count).toBe(3); // Only 3 'Special' workflows exist
			expect(response.body.data[0].name).toBe('Special Workflow 2');
			expect(response.body.data[1].name).toBe('Special Workflow 3');
		});

		test('should return empty array when pagination exceeds total count', async () => {
			const response = await authOwnerAgent.get('/workflows').query('take=2&skip=10').expect(200);

			expect(response.body.data).toHaveLength(0);
			expect(response.body.count).toBe(5);
		});

		test('should return all results when no pagination parameters are provided', async () => {
			const response = await authOwnerAgent.get('/workflows').expect(200);

			expect(response.body.data).toHaveLength(5);
			expect(response.body.count).toBe(5);
		});
	});
});

describe('GET /workflows?includeFolders=true', () => {
	test('should return zero workflows and folders if none exist', async () => {
		const response = await authOwnerAgent.get('/workflows').query({ includeFolders: true });

		expect(response.body).toEqual({ count: 0, data: [] });
	});

	test('should return workflows and folders', async () => {
		const credential = await saveCredential(randomCredentialPayload(), {
			user: owner,
			role: 'credential:owner',
		});
		const ownerPersonalProject = await projectRepository.getPersonalProjectForUserOrFail(owner.id);

		const nodes: INode[] = [
			{
				id: uuid(),
				name: 'Action Network',
				type: 'n8n-nodes-base.actionNetwork',
				parameters: {},
				typeVersion: 1,
				position: [0, 0],
				credentials: {
					actionNetworkApi: {
						id: credential.id,
						name: credential.name,
					},
				},
			},
		];

		const tag = await createTag({ name: 'A' });

		await createWorkflow({ name: 'First', nodes, tags: [tag] }, owner);
		await createWorkflow({ name: 'Second' }, owner);
		await createFolder(ownerPersonalProject, { name: 'Folder' });

		const response = await authOwnerAgent.get('/workflows').query({ includeFolders: true });
		expect(200);

		expect(response.body).toEqual({
			count: 3,
			data: arrayContaining([
				objectContaining({
					resource: 'workflow',
					id: any(String),
					name: 'First',
					active: any(Boolean),
					createdAt: any(String),
					updatedAt: any(String),
					tags: [{ id: any(String), name: 'A' }],
					versionId: any(String),
					homeProject: {
						id: ownerPersonalProject.id,
						name: owner.createPersonalProjectName(),
						icon: null,
						type: ownerPersonalProject.type,
					},
					sharedWithProjects: [],
				}),
				objectContaining({
					id: any(String),
					name: 'Second',
					active: any(Boolean),
					createdAt: any(String),
					updatedAt: any(String),
					tags: [],
					versionId: any(String),
					homeProject: {
						id: ownerPersonalProject.id,
						name: owner.createPersonalProjectName(),
						icon: null,
						type: ownerPersonalProject.type,
					},
					sharedWithProjects: [],
				}),
				objectContaining({
					resource: 'folder',
					id: any(String),
					name: 'Folder',
					createdAt: any(String),
					updatedAt: any(String),
					tags: [],
					homeProject: {
						id: ownerPersonalProject.id,
						name: owner.createPersonalProjectName(),
						icon: null,
						type: ownerPersonalProject.type,
					},
					parentFolder: null,
					workflowsCount: 0,
				}),
			]),
		});

		const found = response.body.data.find(
			(w: ListQuery.Workflow.WithOwnership) => w.name === 'First',
		);

		expect(found.nodes).toBeUndefined();
		expect(found.sharedWithProjects).toHaveLength(0);
		expect(found.usedCredentials).toBeUndefined();
	});

	test('should return workflows with scopes and folders when ?includeScopes=true', async () => {
		const [member1, member2] = await createManyUsers(2, {
			role: 'global:member',
		});

		const teamProject = await createTeamProject(undefined, member1);
		await linkUserToProject(member2, teamProject, 'project:editor');

		const credential = await saveCredential(randomCredentialPayload(), {
			user: owner,
			role: 'credential:owner',
		});

		const nodes: INode[] = [
			{
				id: uuid(),
				name: 'Action Network',
				type: 'n8n-nodes-base.actionNetwork',
				parameters: {},
				typeVersion: 1,
				position: [0, 0],
				credentials: {
					actionNetworkApi: {
						id: credential.id,
						name: credential.name,
					},
				},
			},
		];

		const tag = await createTag({ name: 'A' });

		const [savedWorkflow1, savedWorkflow2, savedFolder1] = await Promise.all([
			createWorkflow({ name: 'First', nodes, tags: [tag] }, teamProject),
			createWorkflow({ name: 'Second' }, member2),
			createFolder(teamProject, { name: 'Folder' }),
		]);

		await shareWorkflowWithProjects(savedWorkflow2, [{ project: teamProject }]);

		{
			const response = await testServer
				.authAgentFor(member1)
				.get('/workflows?includeScopes=true&includeFolders=true');

			expect(response.statusCode).toBe(200);
			expect(response.body.data.length).toBe(3);

			const workflows = response.body.data as Array<WorkflowAFolderUnionFull & { scopes: Scope[] }>;
			const wf1 = workflows.find((wf) => wf.id === savedWorkflow1.id)!;
			const wf2 = workflows.find((wf) => wf.id === savedWorkflow2.id)!;
			const f1 = workflows.find((wf) => wf.id === savedFolder1.id)!;

			// Team workflow
			expect(wf1.id).toBe(savedWorkflow1.id);
			expect(wf1.scopes).toEqual(
				[
					'workflow:delete',
					'workflow:execute',
					'workflow:move',
					'workflow:read',
					'workflow:update',
				].sort(),
			);

			// Shared workflow
			expect(wf2.id).toBe(savedWorkflow2.id);
			expect(wf2.scopes).toEqual(['workflow:read', 'workflow:update', 'workflow:execute'].sort());

			expect(f1.id).toBe(savedFolder1.id);
		}

		{
			const response = await testServer
				.authAgentFor(member2)
				.get('/workflows?includeScopes=true&includeFolders=true');

			expect(response.statusCode).toBe(200);
			expect(response.body.data.length).toBe(3);

			const workflows = response.body.data as Array<WorkflowAFolderUnionFull & { scopes: Scope[] }>;
			const wf1 = workflows.find((w) => w.id === savedWorkflow1.id)!;
			const wf2 = workflows.find((w) => w.id === savedWorkflow2.id)!;
			const f1 = workflows.find((wf) => wf.id === savedFolder1.id)!;

			// Team workflow
			expect(wf1.id).toBe(savedWorkflow1.id);
			expect(wf1.scopes).toEqual([
				'workflow:delete',
				'workflow:execute',
				'workflow:read',
				'workflow:update',
			]);

			// Shared workflow
			expect(wf2.id).toBe(savedWorkflow2.id);
			expect(wf2.scopes).toEqual(
				[
					'workflow:delete',
					'workflow:execute',
					'workflow:move',
					'workflow:read',
					'workflow:share',
					'workflow:update',
				].sort(),
			);

			expect(f1.id).toBe(savedFolder1.id);
		}

		{
			const response = await testServer
				.authAgentFor(owner)
				.get('/workflows?includeScopes=true&includeFolders=true');

			expect(response.statusCode).toBe(200);
			expect(response.body.data.length).toBe(3);

			const workflows = response.body.data as Array<WorkflowAFolderUnionFull & { scopes: Scope[] }>;
			const wf1 = workflows.find((w) => w.id === savedWorkflow1.id)!;
			const wf2 = workflows.find((w) => w.id === savedWorkflow2.id)!;
			const f1 = workflows.find((wf) => wf.id === savedFolder1.id)!;

			// Team workflow
			expect(wf1.id).toBe(savedWorkflow1.id);
			expect(wf1.scopes).toEqual(
				[
					'workflow:create',
					'workflow:delete',
					'workflow:execute',
					'workflow:list',
					'workflow:move',
					'workflow:read',
					'workflow:share',
					'workflow:update',
				].sort(),
			);

			// Shared workflow
			expect(wf2.id).toBe(savedWorkflow2.id);
			expect(wf2.scopes).toEqual(
				[
					'workflow:create',
					'workflow:delete',
					'workflow:execute',
					'workflow:list',
					'workflow:move',
					'workflow:read',
					'workflow:share',
					'workflow:update',
				].sort(),
			);

			expect(f1.id).toBe(savedFolder1.id);
		}
	});

	describe('filter', () => {
		test('should filter workflows and folders by field: name', async () => {
			const workflow1 = await createWorkflow({ name: 'First' }, owner);
			await createWorkflow({ name: 'Second' }, owner);

			const ownerProject = await getPersonalProject(owner);

			const folder1 = await createFolder(ownerProject, { name: 'First' });
			const response = await authOwnerAgent
				.get('/workflows')
				.query('filter={"name":"First"}&includeFolders=true')
				.expect(200);

			expect(response.body).toEqual({
				count: 2,
				data: [
					objectContaining({ id: folder1.id, name: 'First' }),
					objectContaining({ id: workflow1.id, name: 'First' }),
				],
			});
		});

		test('should filter workflows and folders by field: active', async () => {
			const workflow1 = await createWorkflow({ active: true }, owner);
			await createWorkflow({ active: false }, owner);

			const response = await authOwnerAgent
				.get('/workflows')
				.query('filter={ "active": true }&includeFolders=true')
				.expect(200);

			expect(response.body).toEqual({
				count: 1,
				data: [objectContaining({ id: workflow1.id, active: true })],
			});
		});

		test('should filter workflows and folders by field: tags (AND operator)', async () => {
			const baseDate = DateTime.now();

			const workflow1 = await createWorkflow(
				{ name: 'First', updatedAt: baseDate.toJSDate() },
				owner,
			);
			const workflow2 = await createWorkflow(
				{ name: 'Second', updatedAt: baseDate.toJSDate() },
				owner,
			);

			const ownerProject = await getPersonalProject(owner);

			const tagA = await createTag(
				{
					name: 'A',
				},
				workflow1,
			);
			const tagB = await createTag(
				{
					name: 'B',
				},
				workflow1,
			);

			await createTag({ name: 'C' }, workflow2);

			await createFolder(ownerProject, {
				name: 'First Folder',
				tags: [tagA, tagB],
				updatedAt: baseDate.plus({ minutes: 2 }).toJSDate(),
			});

			const response = await authOwnerAgent
				.get('/workflows')
				.query('filter={ "tags": ["A", "B"] }&includeFolders=true')
				.expect(200);

			expect(response.body).toEqual({
				count: 2,
				data: [
					objectContaining({
						name: 'First Folder',
						tags: expect.arrayContaining([
							{ id: any(String), name: 'A' },
							{ id: any(String), name: 'B' },
						]),
					}),
					objectContaining({
						name: 'First',
						tags: expect.arrayContaining([
							{ id: any(String), name: 'A' },
							{ id: any(String), name: 'B' },
						]),
					}),
				],
			});
		});

		test('should filter workflows by projectId', async () => {
			const workflow = await createWorkflow({ name: 'First' }, owner);
			const pp = await Container.get(ProjectRepository).getPersonalProjectForUserOrFail(owner.id);

			const folder = await createFolder(pp, {
				name: 'First Folder',
			});

			const response1 = await authOwnerAgent
				.get('/workflows')
				.query(`filter={ "projectId": "${pp.id}" }&includeFolders=true`)
				.expect(200);

			expect(response1.body.data).toHaveLength(2);
			expect(response1.body.data[0].id).toBe(folder.id);
			expect(response1.body.data[1].id).toBe(workflow.id);

			const response2 = await authOwnerAgent
				.get('/workflows')
				.query('filter={ "projectId": "Non-Existing Project ID" }&includeFolders=true')
				.expect(200);

			expect(response2.body.data).toHaveLength(0);
		});

		test('should return homeProject when filtering workflows and folders by projectId', async () => {
			const workflow = await createWorkflow({ name: 'First' }, owner);
			await shareWorkflowWithUsers(workflow, [member]);
			const pp = await getPersonalProject(member);
			const folder = await createFolder(pp, {
				name: 'First Folder',
			});

			const response = await authMemberAgent
				.get('/workflows')
				.query(`filter={ "projectId": "${pp.id}" }&includeFolders=true`)
				.expect(200);

			expect(response.body.data).toHaveLength(2);
			expect(response.body.data[0].id).toBe(folder.id);
			expect(response.body.data[0].homeProject).not.toBeNull();
			expect(response.body.data[1].id).toBe(workflow.id);
			expect(response.body.data[1].homeProject).not.toBeNull();
		});
	});

	describe('sortBy', () => {
		test('should fail when trying to sort by non sortable column', async () => {
			await authOwnerAgent
				.get('/workflows')
				.query('sortBy=nonSortableColumn:asc&?includeFolders=true')
				.expect(500);
		});

		test('should sort by createdAt column', async () => {
			await createWorkflow({ name: 'First' }, owner);
			await createWorkflow({ name: 'Second' }, owner);
			const pp = await getPersonalProject(owner);
			await createFolder(pp, {
				name: 'First Folder',
			});

			await createFolder(pp, {
				name: 'Z Folder',
			});

			let response = await authOwnerAgent
				.get('/workflows')
				.query('sortBy=createdAt:asc&includeFolders=true')
				.expect(200);

			expect(response.body).toEqual({
				count: 4,
				data: arrayContaining([
					expect.objectContaining({ name: 'First Folder' }),
					expect.objectContaining({ name: 'Z Folder' }),
					expect.objectContaining({ name: 'First' }),
					expect.objectContaining({ name: 'Second' }),
				]),
			});

			response = await authOwnerAgent
				.get('/workflows')
				.query('sortBy=createdAt:asc&includeFolders=true')
				.expect(200);

			expect(response.body).toEqual({
				count: 4,
				data: arrayContaining([
					expect.objectContaining({ name: 'Z Folder' }),
					expect.objectContaining({ name: 'First Folder' }),
					expect.objectContaining({ name: 'Second' }),
					expect.objectContaining({ name: 'First' }),
				]),
			});
		});

		test('should sort by name column', async () => {
			await createWorkflow({ name: 'a' }, owner);
			await createWorkflow({ name: 'b' }, owner);
			await createWorkflow({ name: 'My workflow' }, owner);
			const pp = await getPersonalProject(owner);
			await createFolder(pp, {
				name: 'a Folder',
			});

			await createFolder(pp, {
				name: 'Z Folder',
			});

			let response;

			response = await authOwnerAgent
				.get('/workflows')
				.query('sortBy=name:asc&includeFolders=true')
				.expect(200);

			expect(response.body).toEqual({
				count: 5,
				data: [
					expect.objectContaining({ name: 'a Folder' }),
					expect.objectContaining({ name: 'Z Folder' }),
					expect.objectContaining({ name: 'a' }),
					expect.objectContaining({ name: 'b' }),
					expect.objectContaining({ name: 'My workflow' }),
				],
			});

			response = await authOwnerAgent
				.get('/workflows')
				.query('sortBy=name:desc&includeFolders=true')
				.expect(200);

			expect(response.body).toEqual({
				count: 5,
				data: [
					expect.objectContaining({ name: 'Z Folder' }),
					expect.objectContaining({ name: 'a Folder' }),
					expect.objectContaining({ name: 'My workflow' }),
					expect.objectContaining({ name: 'b' }),
					expect.objectContaining({ name: 'a' }),
				],
			});
		});

		test('should sort by updatedAt column', async () => {
			const baseDate = DateTime.now();

			const pp = await getPersonalProject(owner);
			await createFolder(pp, {
				name: 'Folder',
			});
			await createFolder(pp, {
				name: 'Z Folder',
			});
			await createWorkflow(
				{ name: 'Second', updatedAt: baseDate.plus({ minutes: 1 }).toJSDate() },
				owner,
			);
			await createWorkflow(
				{ name: 'First', updatedAt: baseDate.plus({ minutes: 2 }).toJSDate() },
				owner,
			);

			let response;

			response = await authOwnerAgent
				.get('/workflows')
				.query('sortBy=updatedAt:asc&includeFolders=true')
				.expect(200);

			expect(response.body).toEqual({
				count: 4,
				data: arrayContaining([
					expect.objectContaining({ name: 'Folder' }),
					expect.objectContaining({ name: 'Z Folder' }),
					expect.objectContaining({ name: 'Second' }),
					expect.objectContaining({ name: 'First' }),
				]),
			});

			response = await authOwnerAgent
				.get('/workflows')
				.query('sortBy=updatedAt:desc&includeFolders=true')
				.expect(200);

			expect(response.body).toEqual({
				count: 4,
				data: arrayContaining([
					expect.objectContaining({ name: 'Z Folder' }),
					expect.objectContaining({ name: 'Folder' }),
					expect.objectContaining({ name: 'First' }),
					expect.objectContaining({ name: 'Second' }),
				]),
			});
		});
	});

	describe('pagination', () => {
		beforeEach(async () => {
			const pp = await getPersonalProject(owner);
			await createWorkflow({ name: 'Workflow 1' }, owner);
			await createWorkflow({ name: 'Workflow 2' }, owner);
			await createWorkflow({ name: 'Workflow 3' }, owner);
			await createWorkflow({ name: 'Workflow 4' }, owner);
			await createWorkflow({ name: 'Workflow 5' }, owner);
			await createFolder(pp, {
				name: 'Folder 1',
			});
		});

		test('should fail when skip is provided without take', async () => {
			await authOwnerAgent.get('/workflows?includeFolders=true').query('skip=2').expect(500);
		});

		test('should handle skip with take parameter', async () => {
			const response = await authOwnerAgent
				.get('/workflows')
				.query('skip=2&take=4&includeFolders=true');

			expect(response.body.data).toHaveLength(4);
			expect(response.body.count).toBe(6);
			expect(response.body.data[0].name).toBe('Workflow 2');
			expect(response.body.data[1].name).toBe('Workflow 3');
			expect(response.body.data[2].name).toBe('Workflow 4');
			expect(response.body.data[3].name).toBe('Workflow 5');
		});

		test('should handle pagination with sorting', async () => {
			const response = await authOwnerAgent
				.get('/workflows')
				.query('skip=1&take=2&sortBy=name:desc&includeFolders=true');

			expect(response.body.data).toHaveLength(2);
			expect(response.body.count).toBe(6);
			expect(response.body.data[0].name).toBe('Workflow 5');
			expect(response.body.data[1].name).toBe('Workflow 4');
		});

		test('should handle pagination with filtering', async () => {
			const pp = await getPersonalProject(owner);
			await createWorkflow({ name: 'Special Workflow 1' }, owner);
			await createWorkflow({ name: 'Special Workflow 2' }, owner);
			await createWorkflow({ name: 'Special Workflow 3' }, owner);
			await createFolder(pp, {
				name: 'Special Folder 1',
			});

			const response = await authOwnerAgent
				.get('/workflows')
				.query('take=2&skip=1')
				.query('filter={"name":"Special"}&includeFolders=true')
				.expect(200);

			expect(response.body.data).toHaveLength(2);
			expect(response.body.count).toBe(4);
			expect(response.body.data[0].name).toBe('Special Workflow 1');
			expect(response.body.data[1].name).toBe('Special Workflow 2');
		});

		test('should return empty array when pagination exceeds total count', async () => {
			const response = await authOwnerAgent
				.get('/workflows')
				.query('take=2&skip=10&includeFolders=true')
				.expect(200);

			expect(response.body.data).toHaveLength(0);
			expect(response.body.count).toBe(6);
		});

		test('should return all results when no pagination parameters are provided', async () => {
			const response = await authOwnerAgent
				.get('/workflows')
				.query('includeFolders=true')
				.expect(200);

			expect(response.body.data).toHaveLength(6);
			expect(response.body.count).toBe(6);
		});
	});
});

describe('PATCH /workflows/:workflowId', () => {
	test('should create workflow history version when licensed', async () => {
		license.enable('feat:workflowHistory');
		const workflow = await createWorkflow({}, owner);
		const payload = {
			name: 'name updated',
			versionId: workflow.versionId,
			nodes: [
				{
					id: 'uuid-1234',
					parameters: {},
					name: 'Start',
					type: 'n8n-nodes-base.start',
					typeVersion: 1,
					position: [240, 300],
				},
				{
					id: 'uuid-1234',
					parameters: {},
					name: 'Cron',
					type: 'n8n-nodes-base.cron',
					typeVersion: 1,
					position: [400, 300],
				},
			],
			connections: {},
			staticData: '{"id":1}',
			settings: {
				saveExecutionProgress: false,
				saveManualExecutions: false,
				saveDataErrorExecution: 'all',
				saveDataSuccessExecution: 'all',
				executionTimeout: 3600,
				timezone: 'America/New_York',
			},
		};

		const response = await authOwnerAgent.patch(`/workflows/${workflow.id}`).send(payload);

		const {
			data: { id },
		} = response.body;

		expect(response.statusCode).toBe(200);

		expect(id).toBe(workflow.id);
		expect(
			await Container.get(WorkflowHistoryRepository).count({ where: { workflowId: id } }),
		).toBe(1);
		const historyVersion = await Container.get(WorkflowHistoryRepository).findOne({
			where: {
				workflowId: id,
			},
		});
		expect(historyVersion).not.toBeNull();
		expect(historyVersion!.connections).toEqual(payload.connections);
		expect(historyVersion!.nodes).toEqual(payload.nodes);
	});

	test('should not create workflow history version when not licensed', async () => {
		license.disable('feat:workflowHistory');
		const workflow = await createWorkflow({}, owner);
		const payload = {
			name: 'name updated',
			versionId: workflow.versionId,
			nodes: [
				{
					id: 'uuid-1234',
					parameters: {},
					name: 'Start',
					type: 'n8n-nodes-base.start',
					typeVersion: 1,
					position: [240, 300],
				},
				{
					id: 'uuid-1234',
					parameters: {},
					name: 'Cron',
					type: 'n8n-nodes-base.cron',
					typeVersion: 1,
					position: [400, 300],
				},
			],
			connections: {},
			staticData: '{"id":1}',
			settings: {
				saveExecutionProgress: false,
				saveManualExecutions: false,
				saveDataErrorExecution: 'all',
				saveDataSuccessExecution: 'all',
				executionTimeout: 3600,
				timezone: 'America/New_York',
			},
		};

		const response = await authOwnerAgent.patch(`/workflows/${workflow.id}`).send(payload);

		const {
			data: { id },
		} = response.body;

		expect(response.statusCode).toBe(200);

		expect(id).toBe(workflow.id);
		expect(
			await Container.get(WorkflowHistoryRepository).count({ where: { workflowId: id } }),
		).toBe(0);
	});

	test('should activate workflow without changing version ID', async () => {
		license.disable('feat:workflowHistory');
		const workflow = await createWorkflow({}, owner);
		const payload = {
			versionId: workflow.versionId,
			active: true,
		};

		const response = await authOwnerAgent.patch(`/workflows/${workflow.id}`).send(payload);

		expect(response.statusCode).toBe(200);
		expect(activeWorkflowManagerLike.add).toBeCalled();

		const {
			data: { id, versionId, active },
		} = response.body;

		expect(id).toBe(workflow.id);
		expect(versionId).toBe(workflow.versionId);
		expect(active).toBe(true);
	});

	test('should deactivate workflow without changing version ID', async () => {
		license.disable('feat:workflowHistory');
		const workflow = await createWorkflow({ active: true }, owner);
		const payload = {
			versionId: workflow.versionId,
			active: false,
		};

		const response = await authOwnerAgent.patch(`/workflows/${workflow.id}`).send(payload);

		expect(response.statusCode).toBe(200);
		expect(activeWorkflowManagerLike.add).not.toBeCalled();
		expect(activeWorkflowManagerLike.remove).toBeCalled();

		const {
			data: { id, versionId, active },
		} = response.body;

		expect(id).toBe(workflow.id);
		expect(versionId).toBe(workflow.versionId);
		expect(active).toBe(false);
	});

	test('should update workflow meta', async () => {
		const workflow = await createWorkflow({}, owner);
		const payload = {
			...workflow,
			meta: {
				templateCredsSetupCompleted: true,
			},
		};

		const response = await authOwnerAgent.patch(`/workflows/${workflow.id}`).send(payload);

		const { data: updatedWorkflow } = response.body;

		expect(response.statusCode).toBe(200);

		expect(updatedWorkflow.id).toBe(workflow.id);
		expect(updatedWorkflow.meta).toEqual(payload.meta);
	});
});

describe('POST /workflows/:workflowId/run', () => {
	let sharingSpy: jest.SpyInstance;
	let tamperingSpy: jest.SpyInstance;
	let workflow: IWorkflowBase;

	beforeAll(() => {
		const enterpriseWorkflowService = Container.get(EnterpriseWorkflowService);
		const workflowRepository = Container.get(WorkflowRepository);

		sharingSpy = jest.spyOn(License.prototype, 'isSharingEnabled');
		tamperingSpy = jest.spyOn(enterpriseWorkflowService, 'preventTampering');
		workflow = workflowRepository.create({ id: uuid() });
	});

	test('should prevent tampering if sharing is enabled', async () => {
		sharingSpy.mockReturnValue(true);

		await authOwnerAgent.post(`/workflows/${workflow.id}/run`).send({ workflowData: workflow });

		expect(tamperingSpy).toHaveBeenCalledTimes(1);
	});

	test('should skip tampering prevention if sharing is disabled', async () => {
		sharingSpy.mockReturnValue(false);

		await authOwnerAgent.post(`/workflows/${workflow.id}/run`).send({ workflowData: workflow });

		expect(tamperingSpy).not.toHaveBeenCalled();
	});
});

describe('DELETE /workflows/:workflowId', () => {
	test('deletes a workflow owned by the user', async () => {
		const workflow = await createWorkflow({}, owner);

		await authOwnerAgent.delete(`/workflows/${workflow.id}`).send().expect(200);

		const workflowInDb = await Container.get(WorkflowRepository).findById(workflow.id);
		const sharedWorkflowsInDb = await Container.get(SharedWorkflowRepository).findBy({
			workflowId: workflow.id,
		});

		expect(workflowInDb).toBeNull();
		expect(sharedWorkflowsInDb).toHaveLength(0);
	});

	test('deletes a workflow owned by the user, even if the user is just a member', async () => {
		const workflow = await createWorkflow({}, member);

		await testServer.authAgentFor(member).delete(`/workflows/${workflow.id}`).send().expect(200);

		const workflowInDb = await Container.get(WorkflowRepository).findById(workflow.id);
		const sharedWorkflowsInDb = await Container.get(SharedWorkflowRepository).findBy({
			workflowId: workflow.id,
		});

		expect(workflowInDb).toBeNull();
		expect(sharedWorkflowsInDb).toHaveLength(0);
	});

	test('does not delete a workflow that is not owned by the user', async () => {
		const workflow = await createWorkflow({}, member);

		await testServer
			.authAgentFor(anotherMember)
			.delete(`/workflows/${workflow.id}`)
			.send()
			.expect(403);

		const workflowsInDb = await Container.get(WorkflowRepository).findById(workflow.id);
		const sharedWorkflowsInDb = await Container.get(SharedWorkflowRepository).findBy({
			workflowId: workflow.id,
		});

		expect(workflowsInDb).not.toBeNull();
		expect(sharedWorkflowsInDb).toHaveLength(1);
	});

	test("allows the owner to delete workflows they don't own", async () => {
		const workflow = await createWorkflow({}, member);

		await authOwnerAgent.delete(`/workflows/${workflow.id}`).send().expect(200);

		const workflowsInDb = await Container.get(WorkflowRepository).findById(workflow.id);
		const sharedWorkflowsInDb = await Container.get(SharedWorkflowRepository).findBy({
			workflowId: workflow.id,
		});

		expect(workflowsInDb).toBeNull();
		expect(sharedWorkflowsInDb).toHaveLength(0);
	});
});<|MERGE_RESOLUTION|>--- conflicted
+++ resolved
@@ -74,14 +74,8 @@
 	anotherMember = await createMember();
 });
 
-<<<<<<< HEAD
-beforeEach(async () => {
-	jest.resetAllMocks();
-	await testDb.truncate(['Workflow', 'SharedWorkflow', 'Tag', 'WorkflowHistory', 'Folder']);
-=======
 afterEach(() => {
 	jest.clearAllMocks();
->>>>>>> f8161e48
 });
 
 describe('POST /workflows', () => {
