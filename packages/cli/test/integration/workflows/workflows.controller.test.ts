import { Container } from '@n8n/di';
import type { Scope } from '@n8n/permissions';
import { DateTime } from 'luxon';
import { PROJECT_ROOT, type INode, type IPinData, type IWorkflowBase } from 'n8n-workflow';
import { v4 as uuid } from 'uuid';

import { ActiveWorkflowManager } from '@/active-workflow-manager';
import type { User } from '@/databases/entities/user';
import { ProjectRepository } from '@/databases/repositories/project.repository';
import { SharedWorkflowRepository } from '@/databases/repositories/shared-workflow.repository';
import { WorkflowHistoryRepository } from '@/databases/repositories/workflow-history.repository';
import type { WorkflowFolderUnionFull } from '@/databases/repositories/workflow.repository';
import { WorkflowRepository } from '@/databases/repositories/workflow.repository';
import { License } from '@/license';
import type { ListQuery } from '@/requests';
import { ProjectService } from '@/services/project.service.ee';
import { EnterpriseWorkflowService } from '@/workflows/workflow.service.ee';
import { createFolder } from '@test-integration/db/folders';

import { mockInstance } from '../../shared/mocking';
import { saveCredential } from '../shared/db/credentials';
import { createTeamProject, getPersonalProject, linkUserToProject } from '../shared/db/projects';
import { assignTagToWorkflow, createTag } from '../shared/db/tags';
import { createManyUsers, createMember, createOwner } from '../shared/db/users';
import {
	createWorkflow,
	shareWorkflowWithProjects,
	shareWorkflowWithUsers,
} from '../shared/db/workflows';
import { randomCredentialPayload } from '../shared/random';
import * as testDb from '../shared/test-db';
import type { SuperAgentTest } from '../shared/types';
import * as utils from '../shared/utils/';
import { makeWorkflow, MOCK_PINDATA } from '../shared/utils/';

let owner: User;
let member: User;
let anotherMember: User;

let authOwnerAgent: SuperAgentTest;
let authMemberAgent: SuperAgentTest;

const testServer = utils.setupTestServer({
	endpointGroups: ['workflows'],
	enabledFeatures: ['feat:sharing'],
	quotas: {
		'quota:maxTeamProjects': -1,
	},
});
const license = testServer.license;

const { objectContaining, arrayContaining, any } = expect;

const activeWorkflowManagerLike = mockInstance(ActiveWorkflowManager);

let projectRepository: ProjectRepository;
let projectService: ProjectService;

beforeEach(async () => {
	await testDb.truncate([
		'SharedWorkflow',
		'WorkflowHistory',
		'ProjectRelation',
		'Folder',
		'Workflow',
		'Tag',
		'Project',
		'User',
	]);
	projectRepository = Container.get(ProjectRepository);
	projectService = Container.get(ProjectService);
	owner = await createOwner();
	authOwnerAgent = testServer.authAgentFor(owner);
	member = await createMember();
	authMemberAgent = testServer.authAgentFor(member);
	anotherMember = await createMember();
});

afterEach(() => {
	jest.clearAllMocks();
});

describe('POST /workflows', () => {
	const testWithPinData = async (withPinData: boolean) => {
		const workflow = makeWorkflow({ withPinData });
		const response = await authOwnerAgent.post('/workflows').send(workflow);
		expect(response.statusCode).toBe(200);
		return (response.body.data as { pinData: IPinData }).pinData;
	};

	test('should store pin data for node in workflow', async () => {
		const pinData = await testWithPinData(true);
		expect(pinData).toMatchObject(MOCK_PINDATA);
	});

	test('should set pin data to null if no pin data', async () => {
		const pinData = await testWithPinData(false);
		expect(pinData).toBeNull();
	});

	test('should return scopes on created workflow', async () => {
		const payload = {
			name: 'testing',
			nodes: [
				{
					id: 'uuid-1234',
					parameters: {},
					name: 'Start',
					type: 'n8n-nodes-base.start',
					typeVersion: 1,
					position: [240, 300],
				},
			],
			connections: {},
			staticData: null,
			settings: {
				saveExecutionProgress: true,
				saveManualExecutions: true,
				saveDataErrorExecution: 'all',
				saveDataSuccessExecution: 'all',
				executionTimeout: 3600,
				timezone: 'America/New_York',
			},
			active: false,
		};

		const response = await authMemberAgent.post('/workflows').send(payload);

		expect(response.statusCode).toBe(200);

		const {
			data: { id, scopes },
		} = response.body;

		expect(id).toBeDefined();
		expect(scopes).toEqual(
			[
				'workflow:delete',
				'workflow:execute',
				'workflow:move',
				'workflow:read',
				'workflow:share',
				'workflow:update',
			].sort(),
		);
	});

	test('should create workflow history version when licensed', async () => {
		license.enable('feat:workflowHistory');
		const payload = {
			name: 'testing',
			nodes: [
				{
					id: 'uuid-1234',
					parameters: {},
					name: 'Start',
					type: 'n8n-nodes-base.start',
					typeVersion: 1,
					position: [240, 300],
				},
			],
			connections: {},
			staticData: null,
			settings: {
				saveExecutionProgress: true,
				saveManualExecutions: true,
				saveDataErrorExecution: 'all',
				saveDataSuccessExecution: 'all',
				executionTimeout: 3600,
				timezone: 'America/New_York',
			},
			active: false,
		};

		const response = await authOwnerAgent.post('/workflows').send(payload);

		expect(response.statusCode).toBe(200);

		const {
			data: { id },
		} = response.body;

		expect(id).toBeDefined();
		expect(
			await Container.get(WorkflowHistoryRepository).count({ where: { workflowId: id } }),
		).toBe(1);
		const historyVersion = await Container.get(WorkflowHistoryRepository).findOne({
			where: {
				workflowId: id,
			},
		});
		expect(historyVersion).not.toBeNull();
		expect(historyVersion!.connections).toEqual(payload.connections);
		expect(historyVersion!.nodes).toEqual(payload.nodes);
	});

	test('should not create workflow history version when not licensed', async () => {
		license.disable('feat:workflowHistory');
		const payload = {
			name: 'testing',
			nodes: [
				{
					id: 'uuid-1234',
					parameters: {},
					name: 'Start',
					type: 'n8n-nodes-base.start',
					typeVersion: 1,
					position: [240, 300],
				},
			],
			connections: {},
			staticData: null,
			settings: {
				saveExecutionProgress: true,
				saveManualExecutions: true,
				saveDataErrorExecution: 'all',
				saveDataSuccessExecution: 'all',
				executionTimeout: 3600,
				timezone: 'America/New_York',
			},
			active: false,
		};

		const response = await authOwnerAgent.post('/workflows').send(payload);

		expect(response.statusCode).toBe(200);

		const {
			data: { id },
		} = response.body;

		expect(id).toBeDefined();
		expect(
			await Container.get(WorkflowHistoryRepository).count({ where: { workflowId: id } }),
		).toBe(0);
	});

	test('create workflow in personal project by default', async () => {
		//
		// ARRANGE
		//
		const tag = await createTag({ name: 'A' });
		const workflow = makeWorkflow();
		const personalProject = await projectRepository.getPersonalProjectForUserOrFail(owner.id);

		//
		// ACT
		//
		const response = await authOwnerAgent
			.post('/workflows')
			.send({ ...workflow, tags: [tag.id] })
			.expect(200);

		//
		// ASSERT
		//
		await Container.get(SharedWorkflowRepository).findOneOrFail({
			where: {
				projectId: personalProject.id,
				workflowId: response.body.data.id,
			},
		});
		expect(response.body.data).toMatchObject({
			active: false,
			id: expect.any(String),
			name: workflow.name,
			sharedWithProjects: [],
			usedCredentials: [],
			homeProject: {
				id: personalProject.id,
				name: personalProject.name,
				type: personalProject.type,
			},
			tags: [{ id: tag.id, name: tag.name }],
		});
		expect(response.body.data.shared).toBeUndefined();
	});

	test('creates workflow in a specific project if the projectId is passed', async () => {
		//
		// ARRANGE
		//
		const tag = await createTag({ name: 'A' });
		const workflow = makeWorkflow();
		const project = await projectRepository.save(
			projectRepository.create({
				name: 'Team Project',
				type: 'team',
			}),
		);
		await projectService.addUser(project.id, owner.id, 'project:admin');

		//
		// ACT
		//
		const response = await authOwnerAgent
			.post('/workflows')
			.send({ ...workflow, projectId: project.id, tags: [tag.id] })
			.expect(200);

		//
		// ASSERT
		//
		await Container.get(SharedWorkflowRepository).findOneOrFail({
			where: {
				projectId: project.id,
				workflowId: response.body.data.id,
			},
		});
		expect(response.body.data).toMatchObject({
			active: false,
			id: expect.any(String),
			name: workflow.name,
			sharedWithProjects: [],
			usedCredentials: [],
			homeProject: {
				id: project.id,
				name: project.name,
				type: project.type,
			},
			tags: [{ id: tag.id, name: tag.name }],
		});
		expect(response.body.data.shared).toBeUndefined();
	});

	test('does not create the workflow in a specific project if the user is not part of the project', async () => {
		//
		// ARRANGE
		//
		const workflow = makeWorkflow();
		const project = await projectRepository.save(
			projectRepository.create({
				name: 'Team Project',
				type: 'team',
			}),
		);

		//
		// ACT
		//
		await testServer
			.authAgentFor(member)
			.post('/workflows')
			.send({ ...workflow, projectId: project.id })
			//
			// ASSERT
			//
			.expect(400, {
				code: 400,
				message: "You don't have the permissions to save the workflow in this project.",
			});
	});

	test('does not create the workflow in a specific project if the user does not have the right role to do so', async () => {
		//
		// ARRANGE
		//
		const workflow = makeWorkflow();
		const project = await projectRepository.save(
			projectRepository.create({
				name: 'Team Project',
				type: 'team',
			}),
		);
		await projectService.addUser(project.id, member.id, 'project:viewer');

		//
		// ACT
		//
		await testServer
			.authAgentFor(member)
			.post('/workflows')
			.send({ ...workflow, projectId: project.id })
			//
			// ASSERT
			//
			.expect(400, {
				code: 400,
				message: "You don't have the permissions to save the workflow in this project.",
			});
	});

	test('create link workflow with folder if one is provided', async () => {
		//
		// ARRANGE
		//
		const personalProject = await projectRepository.getPersonalProjectForUserOrFail(owner.id);
		const folder = await createFolder(personalProject, { name: 'Folder 1' });

		const workflow = makeWorkflow();

		//
		// ACT
		//
		const response = await authOwnerAgent
			.post('/workflows')
			.send({ ...workflow, parentFolderId: folder.id });

		//
		// ASSERT
		//

		expect(response.body.data).toMatchObject({
			active: false,
			id: expect.any(String),
			name: workflow.name,
			sharedWithProjects: [],
			usedCredentials: [],
			homeProject: {
				id: personalProject.id,
				name: personalProject.name,
				type: personalProject.type,
			},
			parentFolder: {
				id: folder.id,
				name: folder.name,
			},
		});
		expect(response.body.data.shared).toBeUndefined();
	});

	test('create workflow without parent folder if no folder is provided', async () => {
		//
		// ARRANGE
		//
		const personalProject = await projectRepository.getPersonalProjectForUserOrFail(owner.id);
		const workflow = makeWorkflow();

		//
		// ACT
		//
		const response = await authOwnerAgent
			.post('/workflows')
			.send({ ...workflow })
			.expect(200);

		//
		// ASSERT
		//

		expect(response.body.data).toMatchObject({
			active: false,
			id: expect.any(String),
			name: workflow.name,
			sharedWithProjects: [],
			usedCredentials: [],
			homeProject: {
				id: personalProject.id,
				name: personalProject.name,
				type: personalProject.type,
			},
			parentFolder: null,
		});
		expect(response.body.data.shared).toBeUndefined();
	});

	test('create workflow without parent is provided folder does not exist in the project', async () => {
		//
		// ARRANGE
		//
		const personalProject = await projectRepository.getPersonalProjectForUserOrFail(owner.id);
		const workflow = makeWorkflow();

		//
		// ACT
		//
		const response = await authOwnerAgent
			.post('/workflows')
			.send({ ...workflow, parentFolderId: 'non-existing-folder-id' })
			.expect(200);

		//
		// ASSERT
		//

		expect(response.body.data).toMatchObject({
			active: false,
			id: expect.any(String),
			name: workflow.name,
			sharedWithProjects: [],
			usedCredentials: [],
			homeProject: {
				id: personalProject.id,
				name: personalProject.name,
				type: personalProject.type,
			},
			parentFolder: null,
		});
		expect(response.body.data.shared).toBeUndefined();
	});
});

describe('GET /workflows/:workflowId', () => {
	test('should return pin data', async () => {
		const workflow = makeWorkflow({ withPinData: true });
		const workflowCreationResponse = await authOwnerAgent.post('/workflows').send(workflow);

		const { id } = workflowCreationResponse.body.data as { id: string };
		const workflowRetrievalResponse = await authOwnerAgent.get(`/workflows/${id}`);

		expect(workflowRetrievalResponse.statusCode).toBe(200);
		const { pinData } = workflowRetrievalResponse.body.data as { pinData: IPinData };
		expect(pinData).toMatchObject(MOCK_PINDATA);
	});

	test('should return tags', async () => {
		const tag = await createTag({ name: 'A' });
		const workflow = await createWorkflow({ tags: [tag] }, owner);

		const response = await authOwnerAgent.get(`/workflows/${workflow.id}`).expect(200);

		expect(response.body.data).toMatchObject({
			tags: [expect.objectContaining({ id: tag.id, name: tag.name })],
		});
	});

	test('should return parent folder', async () => {
		const personalProject = await projectRepository.getPersonalProjectForUserOrFail(owner.id);

		const folder1 = await createFolder(personalProject, { name: 'Folder 1' });

		const folder2 = await createFolder(personalProject, {
			name: 'Folder 2',
			parentFolder: folder1,
		});

		const workflow1 = await createWorkflow({ parentFolder: folder2 }, owner);

		const workflow2 = await createWorkflow({}, owner);

		const workflow3 = await createWorkflow({ parentFolder: folder1 }, owner);

		const workflowInNestedFolderWithGrantParent = await authOwnerAgent
			.get(`/workflows/${workflow1.id}`)
			.expect(200);

		expect(workflowInNestedFolderWithGrantParent.body.data).toMatchObject({
			parentFolder: expect.objectContaining({
				id: folder2.id,
				name: folder2.name,
				parentFolderId: folder1.id,
			}),
		});

		const workflowInProjectRoot = await authOwnerAgent
			.get(`/workflows/${workflow2.id}`)
			.expect(200);

		expect(workflowInProjectRoot.body.data).toMatchObject({
			parentFolder: null,
		});

		const workflowInNestedFolder = await authOwnerAgent
			.get(`/workflows/${workflow3.id}`)
			.expect(200);

		expect(workflowInNestedFolder.body.data).toMatchObject({
			parentFolder: expect.objectContaining({
				id: folder1.id,
				name: folder1.name,
				parentFolderId: null,
			}),
		});
	});
});

describe('GET /workflows', () => {
	test('should return zero workflows if none exist', async () => {
		const response = await authOwnerAgent.get('/workflows').expect(200);

		expect(response.body).toEqual({ count: 0, data: [] });
	});

	test('should return workflows', async () => {
		const credential = await saveCredential(randomCredentialPayload(), {
			user: owner,
			role: 'credential:owner',
		});
		const ownerPersonalProject = await projectRepository.getPersonalProjectForUserOrFail(owner.id);

		const nodes: INode[] = [
			{
				id: uuid(),
				name: 'Action Network',
				type: 'n8n-nodes-base.actionNetwork',
				parameters: {},
				typeVersion: 1,
				position: [0, 0],
				credentials: {
					actionNetworkApi: {
						id: credential.id,
						name: credential.name,
					},
				},
			},
		];

		const tag = await createTag({ name: 'A' });

		await createWorkflow({ name: 'First', nodes, tags: [tag] }, owner);
		await createWorkflow({ name: 'Second' }, owner);

		const response = await authOwnerAgent.get('/workflows').expect(200);

		expect(response.body).toEqual({
			count: 2,
			data: arrayContaining([
				objectContaining({
					id: any(String),
					name: 'First',
					active: any(Boolean),
					createdAt: any(String),
					updatedAt: any(String),
					tags: [{ id: any(String), name: 'A' }],
					versionId: any(String),
					homeProject: {
						id: ownerPersonalProject.id,
						name: owner.createPersonalProjectName(),
						icon: null,
						type: ownerPersonalProject.type,
					},
					sharedWithProjects: [],
				}),
				objectContaining({
					id: any(String),
					name: 'Second',
					active: any(Boolean),
					createdAt: any(String),
					updatedAt: any(String),
					tags: [],
					versionId: any(String),
					homeProject: {
						id: ownerPersonalProject.id,
						name: owner.createPersonalProjectName(),
						icon: null,
						type: ownerPersonalProject.type,
					},
					sharedWithProjects: [],
				}),
			]),
		});

		const found = response.body.data.find(
			(w: ListQuery.Workflow.WithOwnership) => w.name === 'First',
		);

		expect(found.nodes).toBeUndefined();
		expect(found.sharedWithProjects).toHaveLength(0);
		expect(found.usedCredentials).toBeUndefined();
	});

	test('should return workflows with scopes when ?includeScopes=true', async () => {
		const [member1, member2] = await createManyUsers(2, {
			role: 'global:member',
		});

		const teamProject = await createTeamProject(undefined, member1);
		await linkUserToProject(member2, teamProject, 'project:editor');

		const credential = await saveCredential(randomCredentialPayload(), {
			user: owner,
			role: 'credential:owner',
		});

		const nodes: INode[] = [
			{
				id: uuid(),
				name: 'Action Network',
				type: 'n8n-nodes-base.actionNetwork',
				parameters: {},
				typeVersion: 1,
				position: [0, 0],
				credentials: {
					actionNetworkApi: {
						id: credential.id,
						name: credential.name,
					},
				},
			},
		];

		const tag = await createTag({ name: 'A' });

		const [savedWorkflow1, savedWorkflow2] = await Promise.all([
			createWorkflow({ name: 'First', nodes, tags: [tag] }, teamProject),
			createWorkflow({ name: 'Second' }, member2),
		]);

		await shareWorkflowWithProjects(savedWorkflow2, [{ project: teamProject }]);

		{
			const response = await testServer.authAgentFor(member1).get('/workflows?includeScopes=true');

			expect(response.statusCode).toBe(200);
			expect(response.body.data.length).toBe(2);

			const workflows = response.body.data as Array<IWorkflowBase & { scopes: Scope[] }>;
			const wf1 = workflows.find((w) => w.id === savedWorkflow1.id)!;
			const wf2 = workflows.find((w) => w.id === savedWorkflow2.id)!;

			// Team workflow
			expect(wf1.id).toBe(savedWorkflow1.id);
			expect(wf1.scopes).toEqual(
				[
					'workflow:delete',
					'workflow:execute',
					'workflow:move',
					'workflow:read',
					'workflow:update',
				].sort(),
			);

			// Shared workflow
			expect(wf2.id).toBe(savedWorkflow2.id);
			expect(wf2.scopes).toEqual(['workflow:read', 'workflow:update', 'workflow:execute'].sort());
		}

		{
			const response = await testServer.authAgentFor(member2).get('/workflows?includeScopes=true');

			expect(response.statusCode).toBe(200);
			expect(response.body.data.length).toBe(2);

			const workflows = response.body.data as Array<IWorkflowBase & { scopes: Scope[] }>;
			const wf1 = workflows.find((w) => w.id === savedWorkflow1.id)!;
			const wf2 = workflows.find((w) => w.id === savedWorkflow2.id)!;

			// Team workflow
			expect(wf1.id).toBe(savedWorkflow1.id);
			expect(wf1.scopes).toEqual([
				'workflow:delete',
				'workflow:execute',
				'workflow:read',
				'workflow:update',
			]);

			// Shared workflow
			expect(wf2.id).toBe(savedWorkflow2.id);
			expect(wf2.scopes).toEqual(
				[
					'workflow:delete',
					'workflow:execute',
					'workflow:move',
					'workflow:read',
					'workflow:share',
					'workflow:update',
				].sort(),
			);
		}

		{
			const response = await testServer.authAgentFor(owner).get('/workflows?includeScopes=true');

			expect(response.statusCode).toBe(200);
			expect(response.body.data.length).toBe(2);

			const workflows = response.body.data as Array<IWorkflowBase & { scopes: Scope[] }>;
			const wf1 = workflows.find((w) => w.id === savedWorkflow1.id)!;
			const wf2 = workflows.find((w) => w.id === savedWorkflow2.id)!;

			// Team workflow
			expect(wf1.id).toBe(savedWorkflow1.id);
			expect(wf1.scopes).toEqual(
				[
					'workflow:create',
					'workflow:delete',
					'workflow:execute',
					'workflow:list',
					'workflow:move',
					'workflow:read',
					'workflow:share',
					'workflow:update',
				].sort(),
			);

			// Shared workflow
			expect(wf2.id).toBe(savedWorkflow2.id);
			expect(wf2.scopes).toEqual(
				[
					'workflow:create',
					'workflow:delete',
					'workflow:execute',
					'workflow:list',
					'workflow:move',
					'workflow:read',
					'workflow:share',
					'workflow:update',
				].sort(),
			);
		}
	});

	describe('filter', () => {
		test('should filter workflows by field: name', async () => {
			await createWorkflow({ name: 'First' }, owner);
			await createWorkflow({ name: 'Second' }, owner);

			const response = await authOwnerAgent
				.get('/workflows')
				.query('filter={"name":"First"}')
				.expect(200);

			expect(response.body).toEqual({
				count: 1,
				data: [objectContaining({ name: 'First' })],
			});
		});

		test('should filter workflows by field: active', async () => {
			await createWorkflow({ active: true }, owner);
			await createWorkflow({ active: false }, owner);

			const response = await authOwnerAgent
				.get('/workflows')
				.query('filter={ "active": true }')
				.expect(200);

			expect(response.body).toEqual({
				count: 1,
				data: [objectContaining({ active: true })],
			});
		});

		test('should filter workflows by field: tags (AND operator)', async () => {
			const workflow1 = await createWorkflow({ name: 'First' }, owner);
			const workflow2 = await createWorkflow({ name: 'Second' }, owner);

			const baseDate = DateTime.now();

			await createTag(
				{
					name: 'A',
					createdAt: baseDate.toJSDate(),
				},
				workflow1,
			);
			await createTag(
				{
					name: 'B',
					createdAt: baseDate.plus({ seconds: 1 }).toJSDate(),
				},
				workflow1,
			);

			const tagC = await createTag({ name: 'C' }, workflow2);

			await assignTagToWorkflow(tagC, workflow2);

			const response = await authOwnerAgent
				.get('/workflows')
				.query('filter={ "tags": ["A", "B"] }')
				.expect(200);

			expect(response.body).toEqual({
				count: 1,
				data: [
					objectContaining({
						name: 'First',
						tags: expect.arrayContaining([
							{ id: any(String), name: 'A' },
							{ id: any(String), name: 'B' },
						]),
					}),
				],
			});
		});

		test('should filter workflows by projectId', async () => {
			const workflow = await createWorkflow({ name: 'First' }, owner);
			const pp = await Container.get(ProjectRepository).getPersonalProjectForUserOrFail(owner.id);

			const response1 = await authOwnerAgent
				.get('/workflows')
				.query(`filter={ "projectId": "${pp.id}" }`)
				.expect(200);

			expect(response1.body.data).toHaveLength(1);
			expect(response1.body.data[0].id).toBe(workflow.id);

			const response2 = await authOwnerAgent
				.get('/workflows')
				.query('filter={ "projectId": "Non-Existing Project ID" }')
				.expect(200);

			expect(response2.body.data).toHaveLength(0);
		});

		test('should filter by personal project and return only workflows where the user is owner', async () => {
			const workflow = await createWorkflow({ name: 'First' }, owner);
			const workflow2 = await createWorkflow({ name: 'Second' }, member);
			await shareWorkflowWithUsers(workflow2, [owner]);
			const pp = await Container.get(ProjectRepository).getPersonalProjectForUserOrFail(owner.id);

			const response1 = await authOwnerAgent
				.get('/workflows')
				.query(`filter={ "projectId": "${pp.id}" }`)
				.expect(200);

			expect(response1.body.data).toHaveLength(1);
			expect(response1.body.data[0].id).toBe(workflow.id);

			const response2 = await authOwnerAgent
				.get('/workflows')
				.query('filter={ "projectId": "Non-Existing Project ID" }')
				.expect(200);

			expect(response2.body.data).toHaveLength(0);

			const response3 = await authOwnerAgent.get('/workflows').query('filter={}').expect(200);
			expect(response3.body.data).toHaveLength(2);
		});

		test('should filter by personal project and return only workflows where the user is member', async () => {
			const workflow = await createWorkflow({ name: 'First' }, member);
			const workflow2 = await createWorkflow({ name: 'Second' }, owner);
			await shareWorkflowWithUsers(workflow2, [member]);
			const pp = await Container.get(ProjectRepository).getPersonalProjectForUserOrFail(member.id);

			const response1 = await authMemberAgent
				.get('/workflows')
				.query(`filter={ "projectId": "${pp.id}" }`)
				.expect(200);

			expect(response1.body.data).toHaveLength(1);
			expect(response1.body.data[0].id).toBe(workflow.id);

			const response2 = await authMemberAgent
				.get('/workflows')
				.query('filter={ "projectId": "Non-Existing Project ID" }')
				.expect(200);

			expect(response2.body.data).toHaveLength(0);

			const response3 = await authMemberAgent.get('/workflows').query('filter={}').expect(200);
			expect(response3.body.data).toHaveLength(2);
		});

		test('should filter workflows by parentFolderId', async () => {
			const pp = await Container.get(ProjectRepository).getPersonalProjectForUserOrFail(owner.id);

			const folder1 = await createFolder(pp, { name: 'Folder 1' });

			const workflow1 = await createWorkflow({ name: 'First', parentFolder: folder1 }, owner);

			const workflow2 = await createWorkflow({ name: 'Second' }, owner);

			const response1 = await authOwnerAgent
				.get('/workflows')
				.query(`filter={ "parentFolderId": "${folder1.id}" }`)
				.expect(200);

			expect(response1.body.data).toHaveLength(1);
			expect(response1.body.data[0].id).toBe(workflow1.id);

			// if not provided, looks for workflows without a parentFolder
			const response2 = await authOwnerAgent
				.get('/workflows')
				.query('filter={ "parentFolderId": "0" }');
			expect(200);

			expect(response2.body.data).toHaveLength(1);
			expect(response2.body.data[0].id).toBe(workflow2.id);
		});
<<<<<<< HEAD

		test('should return homeProject when filtering workflows by projectId', async () => {
			const workflow = await createWorkflow({ name: 'First' }, member);
			const pp = await getPersonalProject(member);

			const response = await authMemberAgent
				.get('/workflows')
				.query(`filter={ "projectId": "${pp.id}" }`)
				.expect(200);

			expect(response.body.data).toHaveLength(1);
			expect(response.body.data[0].id).toBe(workflow.id);
			expect(response.body.data[0].homeProject).not.toBeNull();
		});
=======
>>>>>>> e04aa4c4
	});

	describe('select', () => {
		test('should select workflow field: name', async () => {
			await createWorkflow({ name: 'First' }, owner);
			await createWorkflow({ name: 'Second' }, owner);

			const response = await authOwnerAgent.get('/workflows').query('select=["name"]').expect(200);

			expect(response.body).toEqual({
				count: 2,
				data: arrayContaining([
					{ id: any(String), name: 'First' },
					{ id: any(String), name: 'Second' },
				]),
			});
		});

		test('should select workflow field: active', async () => {
			await createWorkflow({ active: true }, owner);
			await createWorkflow({ active: false }, owner);

			const response = await authOwnerAgent
				.get('/workflows')
				.query('select=["active"]')
				.expect(200);

			expect(response.body).toEqual({
				count: 2,
				data: arrayContaining([
					{ id: any(String), active: true },
					{ id: any(String), active: false },
				]),
			});
		});

		test('should select workflow field: tags', async () => {
			const firstWorkflow = await createWorkflow({ name: 'First' }, owner);
			const secondWorkflow = await createWorkflow({ name: 'Second' }, owner);

			await createTag({ name: 'A' }, firstWorkflow);
			await createTag({ name: 'B' }, secondWorkflow);

			const response = await authOwnerAgent.get('/workflows').query('select=["tags"]').expect(200);

			expect(response.body).toEqual({
				count: 2,
				data: arrayContaining([
					objectContaining({ id: any(String), tags: [{ id: any(String), name: 'A' }] }),
					objectContaining({ id: any(String), tags: [{ id: any(String), name: 'B' }] }),
				]),
			});
		});

		test('should select workflow fields: createdAt and updatedAt', async () => {
			const firstWorkflowCreatedAt = '2023-08-08T09:31:25.000Z';
			const firstWorkflowUpdatedAt = '2023-08-08T09:31:40.000Z';
			const secondWorkflowCreatedAt = '2023-07-07T09:31:25.000Z';
			const secondWorkflowUpdatedAt = '2023-07-07T09:31:40.000Z';

			await createWorkflow(
				{
					createdAt: new Date(firstWorkflowCreatedAt),
					updatedAt: new Date(firstWorkflowUpdatedAt),
				},
				owner,
			);
			await createWorkflow(
				{
					createdAt: new Date(secondWorkflowCreatedAt),
					updatedAt: new Date(secondWorkflowUpdatedAt),
				},
				owner,
			);

			const response = await authOwnerAgent
				.get('/workflows')
				.query('select=["createdAt", "updatedAt"]')
				.expect(200);

			expect(response.body).toEqual({
				count: 2,
				data: arrayContaining([
					objectContaining({
						id: any(String),
						createdAt: firstWorkflowCreatedAt,
						updatedAt: firstWorkflowUpdatedAt,
					}),
					objectContaining({
						id: any(String),
						createdAt: secondWorkflowCreatedAt,
						updatedAt: secondWorkflowUpdatedAt,
					}),
				]),
			});
		});

		test('should select workflow field: versionId', async () => {
			const firstWorkflowVersionId = 'e95ccdde-2b4e-4fd0-8834-220a2b5b4353';
			const secondWorkflowVersionId = 'd099b8dc-b1d8-4b2d-9b02-26f32c0ee785';

			await createWorkflow({ versionId: firstWorkflowVersionId }, owner);
			await createWorkflow({ versionId: secondWorkflowVersionId }, owner);

			const response = await authOwnerAgent
				.get('/workflows')
				.query('select=["versionId"]')
				.expect(200);

			expect(response.body).toEqual({
				count: 2,
				data: arrayContaining([
					{ id: any(String), versionId: firstWorkflowVersionId },
					{ id: any(String), versionId: secondWorkflowVersionId },
				]),
			});
		});

		test('should select workflow field: ownedBy', async () => {
			await createWorkflow({}, owner);
			await createWorkflow({}, owner);
			const ownerPersonalProject = await projectRepository.getPersonalProjectForUserOrFail(
				owner.id,
			);

			const response = await authOwnerAgent
				.get('/workflows')
				.query('select=["ownedBy"]')
				.expect(200);

			expect(response.body).toEqual({
				count: 2,
				data: arrayContaining([
					{
						id: any(String),
						homeProject: {
							id: ownerPersonalProject.id,
							name: owner.createPersonalProjectName(),
							icon: null,
							type: ownerPersonalProject.type,
						},
						sharedWithProjects: [],
					},
					{
						id: any(String),
						homeProject: {
							id: ownerPersonalProject.id,
							name: owner.createPersonalProjectName(),
							icon: null,
							type: ownerPersonalProject.type,
						},
						sharedWithProjects: [],
					},
				]),
			});
		});

		test('should select workflow field: parentFolder', async () => {
			const ownerPersonalProject = await projectRepository.getPersonalProjectForUserOrFail(
				owner.id,
			);
			const folder = await createFolder(ownerPersonalProject, { name: 'Folder 1' });

			await createWorkflow({ parentFolder: folder }, owner);
			await createWorkflow({}, owner);

			const response = await authOwnerAgent
				.get('/workflows')
				.query('select=["parentFolder"]')
				.expect(200);

			expect(response.body).toEqual({
				count: 2,
				data: arrayContaining([
					{
						id: any(String),
						parentFolder: {
							id: folder.id,
							name: folder.name,
							parentFolderId: null,
						},
					},
					{
						id: any(String),
						parentFolder: null,
					},
				]),
			});
		});
	});

	describe('sortBy', () => {
		test('should fail when trying to sort by non sortable column', async () => {
			await authOwnerAgent.get('/workflows').query('sortBy=nonSortableColumn:asc').expect(500);
		});

		test('should sort by createdAt column', async () => {
			await createWorkflow({ name: 'First' }, owner);
			await createWorkflow({ name: 'Second' }, owner);

			let response = await authOwnerAgent
				.get('/workflows')
				.query('sortBy=createdAt:asc')
				.expect(200);

			expect(response.body).toEqual({
				count: 2,
				data: arrayContaining([
					expect.objectContaining({ name: 'First' }),
					expect.objectContaining({ name: 'Second' }),
				]),
			});

			response = await authOwnerAgent.get('/workflows').query('sortBy=createdAt:desc').expect(200);

			expect(response.body).toEqual({
				count: 2,
				data: arrayContaining([
					expect.objectContaining({ name: 'Second' }),
					expect.objectContaining({ name: 'First' }),
				]),
			});
		});

		test('should sort by name column', async () => {
			await createWorkflow({ name: 'a' }, owner);
			await createWorkflow({ name: 'b' }, owner);
			await createWorkflow({ name: 'My workflow' }, owner);

			let response;

			response = await authOwnerAgent.get('/workflows').query('sortBy=name:asc').expect(200);

			expect(response.body).toEqual({
				count: 3,
				data: [
					expect.objectContaining({ name: 'a' }),
					expect.objectContaining({ name: 'b' }),
					expect.objectContaining({ name: 'My workflow' }),
				],
			});

			response = await authOwnerAgent.get('/workflows').query('sortBy=name:desc').expect(200);

			expect(response.body).toEqual({
				count: 3,
				data: [
					expect.objectContaining({ name: 'My workflow' }),
					expect.objectContaining({ name: 'b' }),
					expect.objectContaining({ name: 'a' }),
				],
			});
		});

		test('should sort by updatedAt column', async () => {
			const futureDate = new Date();
			futureDate.setDate(futureDate.getDate() + 10);

			await createWorkflow({ name: 'First', updatedAt: futureDate }, owner);
			await createWorkflow({ name: 'Second' }, owner);

			let response;

			response = await authOwnerAgent.get('/workflows').query('sortBy=updatedAt:asc').expect(200);

			expect(response.body).toEqual({
				count: 2,
				data: arrayContaining([
					expect.objectContaining({ name: 'Second' }),
					expect.objectContaining({ name: 'First' }),
				]),
			});

			response = await authOwnerAgent.get('/workflows').query('sortBy=name:desc').expect(200);

			expect(response.body).toEqual({
				count: 2,
				data: arrayContaining([
					expect.objectContaining({ name: 'First' }),
					expect.objectContaining({ name: 'Second' }),
				]),
			});
		});
	});

	describe('pagination', () => {
		beforeEach(async () => {
			await createWorkflow({ name: 'Workflow 1' }, owner);
			await createWorkflow({ name: 'Workflow 2' }, owner);
			await createWorkflow({ name: 'Workflow 3' }, owner);
			await createWorkflow({ name: 'Workflow 4' }, owner);
			await createWorkflow({ name: 'Workflow 5' }, owner);
		});

		test('should fail when skip is provided without take', async () => {
			await authOwnerAgent.get('/workflows').query('skip=2').expect(500);
		});

		test('should handle skip with take parameter', async () => {
			const response = await authOwnerAgent.get('/workflows').query('skip=2&take=2').expect(200);

			expect(response.body.data).toHaveLength(2);
			expect(response.body.count).toBe(5);
			expect(response.body.data[0].name).toBe('Workflow 3');
			expect(response.body.data[1].name).toBe('Workflow 4');
		});

		test('should handle pagination with sorting', async () => {
			const response = await authOwnerAgent
				.get('/workflows')
				.query('take=2&skip=1&sortBy=name:desc');

			expect(response.body.data).toHaveLength(2);
			expect(response.body.count).toBe(5);
			expect(response.body.data[0].name).toBe('Workflow 4');
			expect(response.body.data[1].name).toBe('Workflow 3');
		});

		test('should handle pagination with filtering', async () => {
			// Create additional workflows with specific names for filtering
			await createWorkflow({ name: 'Special Workflow 1' }, owner);
			await createWorkflow({ name: 'Special Workflow 2' }, owner);
			await createWorkflow({ name: 'Special Workflow 3' }, owner);

			const response = await authOwnerAgent
				.get('/workflows')
				.query('take=2&skip=1')
				.query('filter={"name":"Special"}')
				.expect(200);

			expect(response.body.data).toHaveLength(2);
			expect(response.body.count).toBe(3); // Only 3 'Special' workflows exist
			expect(response.body.data[0].name).toBe('Special Workflow 2');
			expect(response.body.data[1].name).toBe('Special Workflow 3');
		});

		test('should return empty array when pagination exceeds total count', async () => {
			const response = await authOwnerAgent.get('/workflows').query('take=2&skip=10').expect(200);

			expect(response.body.data).toHaveLength(0);
			expect(response.body.count).toBe(5);
		});

		test('should return all results when no pagination parameters are provided', async () => {
			const response = await authOwnerAgent.get('/workflows').expect(200);

			expect(response.body.data).toHaveLength(5);
			expect(response.body.count).toBe(5);
		});
	});
});

describe('GET /workflows?onlySharedWithMe=true', () => {
	test('should return only workflows shared with me', async () => {
		const memberPersonalProject = await projectRepository.getPersonalProjectForUserOrFail(
			member.id,
		);

		const ownerPersonalProject = await projectRepository.getPersonalProjectForUserOrFail(owner.id);

		await createWorkflow({ name: 'First' }, owner);
		await createWorkflow({ name: 'Second' }, member);
		const workflow3 = await createWorkflow({ name: 'Third' }, member);

		await shareWorkflowWithUsers(workflow3, [owner]);

		const response = await authOwnerAgent.get('/workflows').query({ onlySharedWithMe: true });
		expect(200);

		expect(response.body).toEqual({
			count: 1,
			data: arrayContaining([
				objectContaining({
					id: any(String),
					name: 'Third',
					active: any(Boolean),
					createdAt: any(String),
					updatedAt: any(String),
					versionId: any(String),
					parentFolder: null,
					homeProject: {
						id: memberPersonalProject.id,
						name: member.createPersonalProjectName(),
						icon: null,
						type: memberPersonalProject.type,
					},
					sharedWithProjects: [
						objectContaining({
							id: any(String),
							name: ownerPersonalProject.name,
							icon: null,
							type: ownerPersonalProject.type,
						}),
					],
				}),
			]),
		});
	});
});

describe('GET /workflows?includeFolders=true', () => {
	test('should return zero workflows and folders if none exist', async () => {
		const response = await authOwnerAgent.get('/workflows').query({ includeFolders: true });

		expect(response.body).toEqual({ count: 0, data: [] });
	});

	test('should return workflows and folders', async () => {
		const credential = await saveCredential(randomCredentialPayload(), {
			user: owner,
			role: 'credential:owner',
		});
		const ownerPersonalProject = await projectRepository.getPersonalProjectForUserOrFail(owner.id);

		const nodes: INode[] = [
			{
				id: uuid(),
				name: 'Action Network',
				type: 'n8n-nodes-base.actionNetwork',
				parameters: {},
				typeVersion: 1,
				position: [0, 0],
				credentials: {
					actionNetworkApi: {
						id: credential.id,
						name: credential.name,
					},
				},
			},
		];

		const tag = await createTag({ name: 'A' });

		await createWorkflow({ name: 'First', nodes, tags: [tag] }, owner);
		await createWorkflow({ name: 'Second' }, owner);
		await createFolder(ownerPersonalProject, { name: 'Folder' });

		const response = await authOwnerAgent.get('/workflows').query({ includeFolders: true });
		expect(200);

		expect(response.body).toEqual({
			count: 3,
			data: arrayContaining([
				objectContaining({
					resource: 'workflow',
					id: any(String),
					name: 'First',
					active: any(Boolean),
					createdAt: any(String),
					updatedAt: any(String),
					tags: [{ id: any(String), name: 'A' }],
					versionId: any(String),
					homeProject: {
						id: ownerPersonalProject.id,
						name: owner.createPersonalProjectName(),
						icon: null,
						type: ownerPersonalProject.type,
					},
					sharedWithProjects: [],
				}),
				objectContaining({
					id: any(String),
					name: 'Second',
					active: any(Boolean),
					createdAt: any(String),
					updatedAt: any(String),
					tags: [],
					versionId: any(String),
					homeProject: {
						id: ownerPersonalProject.id,
						name: owner.createPersonalProjectName(),
						icon: null,
						type: ownerPersonalProject.type,
					},
					sharedWithProjects: [],
				}),
				objectContaining({
					resource: 'folder',
					id: any(String),
					name: 'Folder',
					createdAt: any(String),
					updatedAt: any(String),
					tags: [],
					homeProject: {
						id: ownerPersonalProject.id,
						name: owner.createPersonalProjectName(),
						icon: null,
						type: ownerPersonalProject.type,
					},
					parentFolder: null,
					workflowCount: 0,
					subFolderCount: 0,
				}),
			]),
		});

		const found = response.body.data.find(
			(w: ListQuery.Workflow.WithOwnership) => w.name === 'First',
		);

		expect(found.nodes).toBeUndefined();
		expect(found.sharedWithProjects).toHaveLength(0);
		expect(found.usedCredentials).toBeUndefined();
	});

	test('should return workflows with scopes and folders when ?includeScopes=true', async () => {
		const [member1, member2] = await createManyUsers(2, {
			role: 'global:member',
		});

		const teamProject = await createTeamProject(undefined, member1);
		await linkUserToProject(member2, teamProject, 'project:editor');

		const credential = await saveCredential(randomCredentialPayload(), {
			user: owner,
			role: 'credential:owner',
		});

		const nodes: INode[] = [
			{
				id: uuid(),
				name: 'Action Network',
				type: 'n8n-nodes-base.actionNetwork',
				parameters: {},
				typeVersion: 1,
				position: [0, 0],
				credentials: {
					actionNetworkApi: {
						id: credential.id,
						name: credential.name,
					},
				},
			},
		];

		const tag = await createTag({ name: 'A' });

		const [savedWorkflow1, savedWorkflow2, savedFolder1] = await Promise.all([
			createWorkflow({ name: 'First', nodes, tags: [tag] }, teamProject),
			createWorkflow({ name: 'Second' }, member2),
			createFolder(teamProject, { name: 'Folder' }),
		]);

		await shareWorkflowWithProjects(savedWorkflow2, [{ project: teamProject }]);

		{
			const response = await testServer
				.authAgentFor(member1)
				.get('/workflows?includeScopes=true&includeFolders=true');

			expect(response.statusCode).toBe(200);
			expect(response.body.data.length).toBe(3);

			const workflows = response.body.data as Array<WorkflowFolderUnionFull & { scopes: Scope[] }>;
			const wf1 = workflows.find((wf) => wf.id === savedWorkflow1.id)!;
			const wf2 = workflows.find((wf) => wf.id === savedWorkflow2.id)!;
			const f1 = workflows.find((wf) => wf.id === savedFolder1.id)!;

			// Team workflow
			expect(wf1.id).toBe(savedWorkflow1.id);
			expect(wf1.scopes).toEqual(
				[
					'workflow:delete',
					'workflow:execute',
					'workflow:move',
					'workflow:read',
					'workflow:update',
				].sort(),
			);

			// Shared workflow
			expect(wf2.id).toBe(savedWorkflow2.id);
			expect(wf2.scopes).toEqual(['workflow:read', 'workflow:update', 'workflow:execute'].sort());

			expect(f1.id).toBe(savedFolder1.id);
		}

		{
			const response = await testServer
				.authAgentFor(member2)
				.get('/workflows?includeScopes=true&includeFolders=true');

			expect(response.statusCode).toBe(200);
			expect(response.body.data.length).toBe(3);

			const workflows = response.body.data as Array<WorkflowFolderUnionFull & { scopes: Scope[] }>;
			const wf1 = workflows.find((w) => w.id === savedWorkflow1.id)!;
			const wf2 = workflows.find((w) => w.id === savedWorkflow2.id)!;
			const f1 = workflows.find((wf) => wf.id === savedFolder1.id)!;

			// Team workflow
			expect(wf1.id).toBe(savedWorkflow1.id);
			expect(wf1.scopes).toEqual([
				'workflow:delete',
				'workflow:execute',
				'workflow:read',
				'workflow:update',
			]);

			// Shared workflow
			expect(wf2.id).toBe(savedWorkflow2.id);
			expect(wf2.scopes).toEqual(
				[
					'workflow:delete',
					'workflow:execute',
					'workflow:move',
					'workflow:read',
					'workflow:share',
					'workflow:update',
				].sort(),
			);

			expect(f1.id).toBe(savedFolder1.id);
		}

		{
			const response = await testServer
				.authAgentFor(owner)
				.get('/workflows?includeScopes=true&includeFolders=true');

			expect(response.statusCode).toBe(200);
			expect(response.body.data.length).toBe(3);

			const workflows = response.body.data as Array<WorkflowFolderUnionFull & { scopes: Scope[] }>;
			const wf1 = workflows.find((w) => w.id === savedWorkflow1.id)!;
			const wf2 = workflows.find((w) => w.id === savedWorkflow2.id)!;
			const f1 = workflows.find((wf) => wf.id === savedFolder1.id)!;

			// Team workflow
			expect(wf1.id).toBe(savedWorkflow1.id);
			expect(wf1.scopes).toEqual(
				[
					'workflow:create',
					'workflow:delete',
					'workflow:execute',
					'workflow:list',
					'workflow:move',
					'workflow:read',
					'workflow:share',
					'workflow:update',
				].sort(),
			);

			// Shared workflow
			expect(wf2.id).toBe(savedWorkflow2.id);
			expect(wf2.scopes).toEqual(
				[
					'workflow:create',
					'workflow:delete',
					'workflow:execute',
					'workflow:list',
					'workflow:move',
					'workflow:read',
					'workflow:share',
					'workflow:update',
				].sort(),
			);

			expect(f1.id).toBe(savedFolder1.id);
		}
	});

	describe('filter', () => {
		test('should filter workflows and folders by field: name', async () => {
			const workflow1 = await createWorkflow({ name: 'First' }, owner);
			await createWorkflow({ name: 'Second' }, owner);

			const ownerProject = await getPersonalProject(owner);

			const folder1 = await createFolder(ownerProject, { name: 'First' });
			const response = await authOwnerAgent
				.get('/workflows')
				.query('filter={"name":"First"}&includeFolders=true')
				.expect(200);

			expect(response.body).toEqual({
				count: 2,
				data: [
					objectContaining({ id: folder1.id, name: 'First' }),
					objectContaining({ id: workflow1.id, name: 'First' }),
				],
			});
		});

		test('should filter workflows and folders by field: active', async () => {
			const workflow1 = await createWorkflow({ active: true }, owner);
			await createWorkflow({ active: false }, owner);

			const response = await authOwnerAgent
				.get('/workflows')
				.query('filter={ "active": true }&includeFolders=true')
				.expect(200);

			expect(response.body).toEqual({
				count: 1,
				data: [objectContaining({ id: workflow1.id, active: true })],
			});
		});

		test('should filter workflows and folders by field: tags (AND operator)', async () => {
			const baseDate = DateTime.now();

			const workflow1 = await createWorkflow(
				{ name: 'First', updatedAt: baseDate.toJSDate() },
				owner,
			);
			const workflow2 = await createWorkflow(
				{ name: 'Second', updatedAt: baseDate.toJSDate() },
				owner,
			);

			const ownerProject = await getPersonalProject(owner);

			const tagA = await createTag(
				{
					name: 'A',
				},
				workflow1,
			);
			const tagB = await createTag(
				{
					name: 'B',
				},
				workflow1,
			);

			await createTag({ name: 'C' }, workflow2);

			await createFolder(ownerProject, {
				name: 'First Folder',
				tags: [tagA, tagB],
				updatedAt: baseDate.plus({ minutes: 2 }).toJSDate(),
			});

			const response = await authOwnerAgent
				.get('/workflows')
				.query('filter={ "tags": ["A", "B"] }&includeFolders=true')
				.expect(200);

			expect(response.body).toEqual({
				count: 2,
				data: [
					objectContaining({
						name: 'First Folder',
						tags: expect.arrayContaining([
							{ id: any(String), name: 'A' },
							{ id: any(String), name: 'B' },
						]),
					}),
					objectContaining({
						name: 'First',
						tags: expect.arrayContaining([
							{ id: any(String), name: 'A' },
							{ id: any(String), name: 'B' },
						]),
					}),
				],
			});
		});

		test('should filter workflows by projectId', async () => {
			const workflow = await createWorkflow({ name: 'First' }, owner);
			const pp = await Container.get(ProjectRepository).getPersonalProjectForUserOrFail(owner.id);

			const folder = await createFolder(pp, {
				name: 'First Folder',
			});

			const response1 = await authOwnerAgent
				.get('/workflows')
				.query(`filter={ "projectId": "${pp.id}" }&includeFolders=true`)
				.expect(200);

			expect(response1.body.data).toHaveLength(2);
			expect(response1.body.data[0].id).toBe(folder.id);
			expect(response1.body.data[1].id).toBe(workflow.id);

			const response2 = await authOwnerAgent
				.get('/workflows')
				.query('filter={ "projectId": "Non-Existing Project ID" }&includeFolders=true')
				.expect(200);

			expect(response2.body.data).toHaveLength(0);
		});

		test('should filter workflows by parentFolderId and its descendants when filtering by name', async () => {
			const pp = await Container.get(ProjectRepository).getPersonalProjectForUserOrFail(owner.id);

			await createFolder(pp, {
				name: 'Root Folder 1',
			});

			const rootFolder2 = await createFolder(pp, {
				name: 'Root Folder 2',
			});

			await createFolder(pp, {
				name: 'Root Folder 3',
			});

			const subfolder1 = await createFolder(pp, {
				name: 'Root folder 2 subfolder 1 key',
				parentFolder: rootFolder2,
			});

			await createWorkflow(
				{
					name: 'Workflow 1 key',
					parentFolder: rootFolder2,
				},
				pp,
			);

			await createWorkflow(
				{
					name: 'workflow 2 key',
					parentFolder: rootFolder2,
				},
				pp,
			);

			await createWorkflow(
				{
					name: 'workflow 3 key',
					parentFolder: subfolder1,
				},
				pp,
			);

			const filter2Response = await authOwnerAgent
				.get('/workflows')
				.query(
					`filter={ "projectId": "${pp.id}", "parentFolderId": "${rootFolder2.id}", "name": "key" }&includeFolders=true`,
				);

			expect(filter2Response.body.count).toBe(4);
			expect(filter2Response.body.data).toHaveLength(4);
			expect(
				filter2Response.body.data.filter((w: WorkflowFolderUnionFull) => w.resource === 'workflow'),
			).toHaveLength(3);
			expect(
				filter2Response.body.data.filter((w: WorkflowFolderUnionFull) => w.resource === 'folder'),
			).toHaveLength(1);
		});

		test('should return homeProject when filtering workflows and folders by projectId', async () => {
			const workflow = await createWorkflow({ name: 'First' }, member);
			const pp = await getPersonalProject(member);
			const folder = await createFolder(pp, {
				name: 'First Folder',
			});

			const response = await authMemberAgent
				.get('/workflows')
				.query(`filter={ "projectId": "${pp.id}" }&includeFolders=true`)
				.expect(200);

			expect(response.body.data).toHaveLength(2);
			expect(response.body.data[0].id).toBe(folder.id);
			expect(response.body.data[0].homeProject).not.toBeNull();
			expect(response.body.data[1].id).toBe(workflow.id);
			expect(response.body.data[1].homeProject).not.toBeNull();
		});
	});

	describe('sortBy', () => {
		test('should fail when trying to sort by non sortable column', async () => {
			await authOwnerAgent
				.get('/workflows')
				.query('sortBy=nonSortableColumn:asc&?includeFolders=true')
				.expect(500);
		});

		test('should sort by createdAt column', async () => {
			await createWorkflow({ name: 'First' }, owner);
			await createWorkflow({ name: 'Second' }, owner);
			const pp = await getPersonalProject(owner);
			await createFolder(pp, {
				name: 'First Folder',
			});

			await createFolder(pp, {
				name: 'Z Folder',
			});

			let response = await authOwnerAgent
				.get('/workflows')
				.query('sortBy=createdAt:asc&includeFolders=true')
				.expect(200);

			expect(response.body).toEqual({
				count: 4,
				data: arrayContaining([
					expect.objectContaining({ name: 'First Folder' }),
					expect.objectContaining({ name: 'Z Folder' }),
					expect.objectContaining({ name: 'First' }),
					expect.objectContaining({ name: 'Second' }),
				]),
			});

			response = await authOwnerAgent
				.get('/workflows')
				.query('sortBy=createdAt:asc&includeFolders=true')
				.expect(200);

			expect(response.body).toEqual({
				count: 4,
				data: arrayContaining([
					expect.objectContaining({ name: 'Z Folder' }),
					expect.objectContaining({ name: 'First Folder' }),
					expect.objectContaining({ name: 'Second' }),
					expect.objectContaining({ name: 'First' }),
				]),
			});
		});

		test('should sort by name column', async () => {
			await createWorkflow({ name: 'a' }, owner);
			await createWorkflow({ name: 'b' }, owner);
			await createWorkflow({ name: 'My workflow' }, owner);
			const pp = await getPersonalProject(owner);
			await createFolder(pp, {
				name: 'a Folder',
			});

			await createFolder(pp, {
				name: 'Z Folder',
			});

			let response;

			response = await authOwnerAgent
				.get('/workflows')
				.query('sortBy=name:asc&includeFolders=true')
				.expect(200);

			expect(response.body).toEqual({
				count: 5,
				data: [
					expect.objectContaining({ name: 'a Folder' }),
					expect.objectContaining({ name: 'Z Folder' }),
					expect.objectContaining({ name: 'a' }),
					expect.objectContaining({ name: 'b' }),
					expect.objectContaining({ name: 'My workflow' }),
				],
			});

			response = await authOwnerAgent
				.get('/workflows')
				.query('sortBy=name:desc&includeFolders=true')
				.expect(200);

			expect(response.body).toEqual({
				count: 5,
				data: [
					expect.objectContaining({ name: 'Z Folder' }),
					expect.objectContaining({ name: 'a Folder' }),
					expect.objectContaining({ name: 'My workflow' }),
					expect.objectContaining({ name: 'b' }),
					expect.objectContaining({ name: 'a' }),
				],
			});
		});

		test('should sort by updatedAt column', async () => {
			const baseDate = DateTime.now();

			const pp = await getPersonalProject(owner);
			await createFolder(pp, {
				name: 'Folder',
			});
			await createFolder(pp, {
				name: 'Z Folder',
			});
			await createWorkflow(
				{ name: 'Second', updatedAt: baseDate.plus({ minutes: 1 }).toJSDate() },
				owner,
			);
			await createWorkflow(
				{ name: 'First', updatedAt: baseDate.plus({ minutes: 2 }).toJSDate() },
				owner,
			);

			let response;

			response = await authOwnerAgent
				.get('/workflows')
				.query('sortBy=updatedAt:asc&includeFolders=true')
				.expect(200);

			expect(response.body).toEqual({
				count: 4,
				data: arrayContaining([
					expect.objectContaining({ name: 'Folder' }),
					expect.objectContaining({ name: 'Z Folder' }),
					expect.objectContaining({ name: 'Second' }),
					expect.objectContaining({ name: 'First' }),
				]),
			});

			response = await authOwnerAgent
				.get('/workflows')
				.query('sortBy=updatedAt:desc&includeFolders=true')
				.expect(200);

			expect(response.body).toEqual({
				count: 4,
				data: arrayContaining([
					expect.objectContaining({ name: 'Z Folder' }),
					expect.objectContaining({ name: 'Folder' }),
					expect.objectContaining({ name: 'First' }),
					expect.objectContaining({ name: 'Second' }),
				]),
			});
		});
	});

	describe('pagination', () => {
		beforeEach(async () => {
			const pp = await getPersonalProject(owner);
			await createWorkflow({ name: 'Workflow 1' }, owner);
			await createWorkflow({ name: 'Workflow 2' }, owner);
			await createWorkflow({ name: 'Workflow 3' }, owner);
			await createWorkflow({ name: 'Workflow 4' }, owner);
			await createWorkflow({ name: 'Workflow 5' }, owner);
			await createFolder(pp, {
				name: 'Folder 1',
			});
		});

		test('should fail when skip is provided without take', async () => {
			await authOwnerAgent.get('/workflows?includeFolders=true').query('skip=2').expect(500);
		});

		test('should handle skip with take parameter', async () => {
			const response = await authOwnerAgent
				.get('/workflows')
				.query('skip=2&take=4&includeFolders=true');

			expect(response.body.data).toHaveLength(4);
			expect(response.body.count).toBe(6);
			expect(response.body.data[0].name).toBe('Workflow 2');
			expect(response.body.data[1].name).toBe('Workflow 3');
			expect(response.body.data[2].name).toBe('Workflow 4');
			expect(response.body.data[3].name).toBe('Workflow 5');
		});

		test('should handle pagination with sorting', async () => {
			const response = await authOwnerAgent
				.get('/workflows')
				.query('skip=1&take=2&sortBy=name:desc&includeFolders=true');

			expect(response.body.data).toHaveLength(2);
			expect(response.body.count).toBe(6);
			expect(response.body.data[0].name).toBe('Workflow 5');
			expect(response.body.data[1].name).toBe('Workflow 4');
		});

		test('should handle pagination with filtering', async () => {
			const pp = await getPersonalProject(owner);
			await createWorkflow({ name: 'Special Workflow 1' }, owner);
			await createWorkflow({ name: 'Special Workflow 2' }, owner);
			await createWorkflow({ name: 'Special Workflow 3' }, owner);
			await createFolder(pp, {
				name: 'Special Folder 1',
			});

			const response = await authOwnerAgent
				.get('/workflows')
				.query('take=2&skip=1')
				.query('filter={"name":"Special"}&includeFolders=true')
				.expect(200);

			expect(response.body.data).toHaveLength(2);
			expect(response.body.count).toBe(4);
			expect(response.body.data[0].name).toBe('Special Workflow 1');
			expect(response.body.data[1].name).toBe('Special Workflow 2');
		});

		test('should return empty array when pagination exceeds total count', async () => {
			const response = await authOwnerAgent
				.get('/workflows')
				.query('take=2&skip=10&includeFolders=true')
				.expect(200);

			expect(response.body.data).toHaveLength(0);
			expect(response.body.count).toBe(6);
		});

		test('should return all results when no pagination parameters are provided', async () => {
			const response = await authOwnerAgent
				.get('/workflows')
				.query('includeFolders=true')
				.expect(200);

			expect(response.body.data).toHaveLength(6);
			expect(response.body.count).toBe(6);
		});
	});
});

describe('PATCH /workflows/:workflowId', () => {
	test('should create workflow history version when licensed', async () => {
		license.enable('feat:workflowHistory');
		const workflow = await createWorkflow({}, owner);
		const payload = {
			name: 'name updated',
			versionId: workflow.versionId,
			nodes: [
				{
					id: 'uuid-1234',
					parameters: {},
					name: 'Start',
					type: 'n8n-nodes-base.start',
					typeVersion: 1,
					position: [240, 300],
				},
				{
					id: 'uuid-1234',
					parameters: {},
					name: 'Cron',
					type: 'n8n-nodes-base.cron',
					typeVersion: 1,
					position: [400, 300],
				},
			],
			connections: {},
			staticData: '{"id":1}',
			settings: {
				saveExecutionProgress: false,
				saveManualExecutions: false,
				saveDataErrorExecution: 'all',
				saveDataSuccessExecution: 'all',
				executionTimeout: 3600,
				timezone: 'America/New_York',
			},
		};

		const response = await authOwnerAgent.patch(`/workflows/${workflow.id}`).send(payload);

		const {
			data: { id },
		} = response.body;

		expect(response.statusCode).toBe(200);

		expect(id).toBe(workflow.id);
		expect(
			await Container.get(WorkflowHistoryRepository).count({ where: { workflowId: id } }),
		).toBe(1);
		const historyVersion = await Container.get(WorkflowHistoryRepository).findOne({
			where: {
				workflowId: id,
			},
		});
		expect(historyVersion).not.toBeNull();
		expect(historyVersion!.connections).toEqual(payload.connections);
		expect(historyVersion!.nodes).toEqual(payload.nodes);
	});

	test('should not create workflow history version when not licensed', async () => {
		license.disable('feat:workflowHistory');
		const workflow = await createWorkflow({}, owner);
		const payload = {
			name: 'name updated',
			versionId: workflow.versionId,
			nodes: [
				{
					id: 'uuid-1234',
					parameters: {},
					name: 'Start',
					type: 'n8n-nodes-base.start',
					typeVersion: 1,
					position: [240, 300],
				},
				{
					id: 'uuid-1234',
					parameters: {},
					name: 'Cron',
					type: 'n8n-nodes-base.cron',
					typeVersion: 1,
					position: [400, 300],
				},
			],
			connections: {},
			staticData: '{"id":1}',
			settings: {
				saveExecutionProgress: false,
				saveManualExecutions: false,
				saveDataErrorExecution: 'all',
				saveDataSuccessExecution: 'all',
				executionTimeout: 3600,
				timezone: 'America/New_York',
			},
		};

		const response = await authOwnerAgent.patch(`/workflows/${workflow.id}`).send(payload);

		const {
			data: { id },
		} = response.body;

		expect(response.statusCode).toBe(200);

		expect(id).toBe(workflow.id);
		expect(
			await Container.get(WorkflowHistoryRepository).count({ where: { workflowId: id } }),
		).toBe(0);
	});

	test('should activate workflow without changing version ID', async () => {
		license.disable('feat:workflowHistory');
		const workflow = await createWorkflow({}, owner);
		const payload = {
			versionId: workflow.versionId,
			active: true,
		};

		const response = await authOwnerAgent.patch(`/workflows/${workflow.id}`).send(payload);

		expect(response.statusCode).toBe(200);
		expect(activeWorkflowManagerLike.add).toBeCalled();

		const {
			data: { id, versionId, active },
		} = response.body;

		expect(id).toBe(workflow.id);
		expect(versionId).toBe(workflow.versionId);
		expect(active).toBe(true);
	});

	test('should deactivate workflow without changing version ID', async () => {
		license.disable('feat:workflowHistory');
		const workflow = await createWorkflow({ active: true }, owner);
		const payload = {
			versionId: workflow.versionId,
			active: false,
		};

		const response = await authOwnerAgent.patch(`/workflows/${workflow.id}`).send(payload);

		expect(response.statusCode).toBe(200);
		expect(activeWorkflowManagerLike.add).not.toBeCalled();
		expect(activeWorkflowManagerLike.remove).toBeCalled();

		const {
			data: { id, versionId, active },
		} = response.body;

		expect(id).toBe(workflow.id);
		expect(versionId).toBe(workflow.versionId);
		expect(active).toBe(false);
	});

	test('should update workflow meta', async () => {
		const workflow = await createWorkflow({}, owner);
		const payload = {
			...workflow,
			meta: {
				templateCredsSetupCompleted: true,
			},
		};

		const response = await authOwnerAgent.patch(`/workflows/${workflow.id}`).send(payload);

		const { data: updatedWorkflow } = response.body;

		expect(response.statusCode).toBe(200);

		expect(updatedWorkflow.id).toBe(workflow.id);
		expect(updatedWorkflow.meta).toEqual(payload.meta);
	});

	test('should move workflow to folder', async () => {
		const ownerPersonalProject = await projectRepository.getPersonalProjectForUserOrFail(owner.id);
		const folder1 = await createFolder(ownerPersonalProject, { name: 'folder1' });

		const workflow = await createWorkflow({}, owner);
		const payload = {
			versionId: workflow.versionId,
			parentFolderId: folder1.id,
		};

		const response = await authOwnerAgent.patch(`/workflows/${workflow.id}`).send(payload);

		expect(response.statusCode).toBe(200);

		const updatedWorkflow = await Container.get(WorkflowRepository).findOneOrFail({
			where: { id: workflow.id },
			relations: ['parentFolder'],
		});

		expect(updatedWorkflow.parentFolder?.id).toBe(folder1.id);
	});

	test('should move workflow to project root', async () => {
		const workflow = await createWorkflow({}, owner);
		const payload = {
			versionId: workflow.versionId,
			parentFolderId: PROJECT_ROOT,
		};

		const response = await authOwnerAgent.patch(`/workflows/${workflow.id}`).send(payload);

		expect(response.statusCode).toBe(200);

		const updatedWorkflow = await Container.get(WorkflowRepository).findOneOrFail({
			where: { id: workflow.id },
			relations: ['parentFolder'],
		});

		expect(updatedWorkflow.parentFolder).toBe(null);
	});

	test('should fail if trying update workflow parent folder with a folder that does not belong to project', async () => {
		const ownerPersonalProject = await projectRepository.getPersonalProjectForUserOrFail(owner.id);
		const memberPersonalProject = await projectRepository.getPersonalProjectForUserOrFail(
			member.id,
		);

		await createFolder(ownerPersonalProject, { name: 'folder1' });
		const folder2 = await createFolder(memberPersonalProject, { name: 'folder2' });

		const workflow = await createWorkflow({}, owner);
		const payload = {
			versionId: workflow.versionId,
			parentFolderId: folder2.id,
		};

		const response = await authOwnerAgent.patch(`/workflows/${workflow.id}`).send(payload);

		expect(response.statusCode).toBe(500);
	});
});

describe('POST /workflows/:workflowId/run', () => {
	let sharingSpy: jest.SpyInstance;
	let tamperingSpy: jest.SpyInstance;
	let workflow: IWorkflowBase;

	beforeAll(() => {
		const enterpriseWorkflowService = Container.get(EnterpriseWorkflowService);
		const workflowRepository = Container.get(WorkflowRepository);

		sharingSpy = jest.spyOn(License.prototype, 'isSharingEnabled');
		tamperingSpy = jest.spyOn(enterpriseWorkflowService, 'preventTampering');
		workflow = workflowRepository.create({ id: uuid() });
	});

	test('should prevent tampering if sharing is enabled', async () => {
		sharingSpy.mockReturnValue(true);

		await authOwnerAgent.post(`/workflows/${workflow.id}/run`).send({ workflowData: workflow });

		expect(tamperingSpy).toHaveBeenCalledTimes(1);
	});

	test('should skip tampering prevention if sharing is disabled', async () => {
		sharingSpy.mockReturnValue(false);

		await authOwnerAgent.post(`/workflows/${workflow.id}/run`).send({ workflowData: workflow });

		expect(tamperingSpy).not.toHaveBeenCalled();
	});
});

describe('DELETE /workflows/:workflowId', () => {
	test('deletes a workflow owned by the user', async () => {
		const workflow = await createWorkflow({}, owner);

		await authOwnerAgent.delete(`/workflows/${workflow.id}`).send().expect(200);

		const workflowInDb = await Container.get(WorkflowRepository).findById(workflow.id);
		const sharedWorkflowsInDb = await Container.get(SharedWorkflowRepository).findBy({
			workflowId: workflow.id,
		});

		expect(workflowInDb).toBeNull();
		expect(sharedWorkflowsInDb).toHaveLength(0);
	});

	test('deletes a workflow owned by the user, even if the user is just a member', async () => {
		const workflow = await createWorkflow({}, member);

		await testServer.authAgentFor(member).delete(`/workflows/${workflow.id}`).send().expect(200);

		const workflowInDb = await Container.get(WorkflowRepository).findById(workflow.id);
		const sharedWorkflowsInDb = await Container.get(SharedWorkflowRepository).findBy({
			workflowId: workflow.id,
		});

		expect(workflowInDb).toBeNull();
		expect(sharedWorkflowsInDb).toHaveLength(0);
	});

	test('does not delete a workflow that is not owned by the user', async () => {
		const workflow = await createWorkflow({}, member);

		await testServer
			.authAgentFor(anotherMember)
			.delete(`/workflows/${workflow.id}`)
			.send()
			.expect(403);

		const workflowsInDb = await Container.get(WorkflowRepository).findById(workflow.id);
		const sharedWorkflowsInDb = await Container.get(SharedWorkflowRepository).findBy({
			workflowId: workflow.id,
		});

		expect(workflowsInDb).not.toBeNull();
		expect(sharedWorkflowsInDb).toHaveLength(1);
	});

	test("allows the owner to delete workflows they don't own", async () => {
		const workflow = await createWorkflow({}, member);

		await authOwnerAgent.delete(`/workflows/${workflow.id}`).send().expect(200);

		const workflowsInDb = await Container.get(WorkflowRepository).findById(workflow.id);
		const sharedWorkflowsInDb = await Container.get(SharedWorkflowRepository).findBy({
			workflowId: workflow.id,
		});

		expect(workflowsInDb).toBeNull();
		expect(sharedWorkflowsInDb).toHaveLength(0);
	});
});<|MERGE_RESOLUTION|>--- conflicted
+++ resolved
@@ -961,23 +961,6 @@
 			expect(response2.body.data).toHaveLength(1);
 			expect(response2.body.data[0].id).toBe(workflow2.id);
 		});
-<<<<<<< HEAD
-
-		test('should return homeProject when filtering workflows by projectId', async () => {
-			const workflow = await createWorkflow({ name: 'First' }, member);
-			const pp = await getPersonalProject(member);
-
-			const response = await authMemberAgent
-				.get('/workflows')
-				.query(`filter={ "projectId": "${pp.id}" }`)
-				.expect(200);
-
-			expect(response.body.data).toHaveLength(1);
-			expect(response.body.data[0].id).toBe(workflow.id);
-			expect(response.body.data[0].homeProject).not.toBeNull();
-		});
-=======
->>>>>>> e04aa4c4
 	});
 
 	describe('select', () => {
