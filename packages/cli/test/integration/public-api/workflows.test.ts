import {
	createTeamProject,
	createWorkflow,
<<<<<<< HEAD
	createWorkflowWithTrigger,
	createWorkflowHistory,
=======
	createWorkflowWithTriggerAndHistory,
>>>>>>> baefd3aa
	testDb,
	mockInstance,
} from '@n8n/backend-test-utils';
import { GlobalConfig } from '@n8n/config';
import type { Project, TagEntity, User } from '@n8n/db';
import { ProjectRepository, WorkflowHistoryRepository, SharedWorkflowRepository } from '@n8n/db';
import { Container } from '@n8n/di';
import { InstanceSettings } from 'n8n-core';
import type { INode } from 'n8n-workflow';

import { ActiveWorkflowManager } from '@/active-workflow-manager';
import { STARTING_NODES } from '@/constants';
import { ExecutionService } from '@/executions/execution.service';
import { ProjectService } from '@/services/project.service.ee';
import { Telemetry } from '@/telemetry';

import { createTag } from '../shared/db/tags';
import { createMemberWithApiKey, createOwnerWithApiKey } from '../shared/db/users';
import type { SuperAgentTest } from '../shared/types';
import * as utils from '../shared/utils/';

mockInstance(Telemetry);

let ownerPersonalProject: Project;
let owner: User;
let member: User;
let memberPersonalProject: Project;
let authOwnerAgent: SuperAgentTest;
let authMemberAgent: SuperAgentTest;
let activeWorkflowManager: ActiveWorkflowManager;

const testServer = utils.setupTestServer({ endpointGroups: ['publicApi'] });
const license = testServer.license;

const globalConfig = Container.get(GlobalConfig);

mockInstance(ExecutionService);

beforeAll(async () => {
	owner = await createOwnerWithApiKey();
	Container.get(InstanceSettings).markAsLeader();
	ownerPersonalProject = await Container.get(ProjectRepository).getPersonalProjectForUserOrFail(
		owner.id,
	);

	member = await createMemberWithApiKey();

	memberPersonalProject = await Container.get(ProjectRepository).getPersonalProjectForUserOrFail(
		member.id,
	);

	await utils.initNodeTypes();

	activeWorkflowManager = Container.get(ActiveWorkflowManager);

	await activeWorkflowManager.init();
});

beforeEach(async () => {
	await testDb.truncate([
		'SharedCredentials',
		'SharedWorkflow',
		'TagEntity',
		'WorkflowEntity',
		'CredentialsEntity',
		'WorkflowHistory',
	]);

	authOwnerAgent = testServer.publicApiAgentFor(owner);
	authMemberAgent = testServer.publicApiAgentFor(member);

	globalConfig.tags.disabled = false;
});

afterEach(async () => {
	await activeWorkflowManager?.removeAll();
});

const testWithAPIKey =
	(method: 'get' | 'post' | 'put' | 'delete', url: string, apiKey: string | null) => async () => {
		void authOwnerAgent.set({ 'X-N8N-API-KEY': apiKey });
		const response = await authOwnerAgent[method](url);
		expect(response.statusCode).toBe(401);
	};

describe('GET /workflows', () => {
	test('should fail due to missing API Key', testWithAPIKey('get', '/workflows', null));

	test('should fail due to invalid API Key', testWithAPIKey('get', '/workflows', 'abcXYZ'));

	test('should return all owned workflows', async () => {
		await Promise.all([
			createWorkflow({}, member),
			createWorkflow({}, member),
			createWorkflow({}, member),
		]);

		const response = await authMemberAgent.get('/workflows');

		expect(response.statusCode).toBe(200);
		expect(response.body.data.length).toBe(3);
		expect(response.body.nextCursor).toBeNull();

		for (const workflow of response.body.data) {
			const {
				id,
				connections,
				active,
				staticData,
				nodes,
				settings,
				name,
				createdAt,
				updatedAt,
				tags,
			} = workflow;

			expect(id).toBeDefined();
			expect(name).toBeDefined();
			expect(connections).toBeDefined();
			expect(active).toBe(false);
			expect(staticData).toBeDefined();
			expect(nodes).toBeDefined();
			expect(tags).toBeDefined();
			expect(settings).toBeDefined();
			expect(createdAt).toBeDefined();
			expect(updatedAt).toBeDefined();
		}
	});

	test('should return all owned workflows with pagination', async () => {
		await Promise.all([
			createWorkflow({}, member),
			createWorkflow({}, member),
			createWorkflow({}, member),
		]);

		const response = await authMemberAgent.get('/workflows?limit=1');

		expect(response.statusCode).toBe(200);
		expect(response.body.data.length).toBe(1);
		expect(response.body.nextCursor).not.toBeNull();

		const response2 = await authMemberAgent.get(
			`/workflows?limit=1&cursor=${response.body.nextCursor}`,
		);

		expect(response2.statusCode).toBe(200);
		expect(response2.body.data.length).toBe(1);
		expect(response2.body.nextCursor).not.toBeNull();
		expect(response2.body.nextCursor).not.toBe(response.body.nextCursor);

		const responses = [...response.body.data, ...response2.body.data];

		for (const workflow of responses) {
			const {
				id,
				connections,
				active,
				staticData,
				nodes,
				settings,
				name,
				createdAt,
				updatedAt,
				tags,
			} = workflow;

			expect(id).toBeDefined();
			expect(name).toBeDefined();
			expect(connections).toBeDefined();
			expect(active).toBe(false);
			expect(staticData).toBeDefined();
			expect(nodes).toBeDefined();
			expect(tags).toBeDefined();
			expect(settings).toBeDefined();
			expect(createdAt).toBeDefined();
			expect(updatedAt).toBeDefined();
		}

		// check that we really received a different result
		expect(response.body.data[0].id).not.toEqual(response2.body.data[0].id);
	});

	test('should return all owned workflows filtered by tag', async () => {
		const tag = await createTag({});

		const [workflow] = await Promise.all([
			createWorkflow({ tags: [tag] }, member),
			createWorkflow({}, member),
		]);

		const response = await authMemberAgent.get(`/workflows?tags=${tag.name}`);

		expect(response.statusCode).toBe(200);
		expect(response.body.data.length).toBe(1);

		const {
			id,
			connections,
			active,
			staticData,
			nodes,
			settings,
			name,
			createdAt,
			updatedAt,
			tags: wfTags,
		} = response.body.data[0];

		expect(id).toBe(workflow.id);
		expect(name).toBeDefined();
		expect(connections).toBeDefined();
		expect(active).toBe(false);
		expect(staticData).toBeDefined();
		expect(nodes).toBeDefined();
		expect(settings).toBeDefined();
		expect(createdAt).toBeDefined();
		expect(updatedAt).toBeDefined();

		expect(wfTags.length).toBe(1);
		expect(wfTags[0].id).toBe(tag.id);
	});

	test('should return all owned workflows filtered by tags', async () => {
		const tags = await Promise.all([await createTag({}), await createTag({})]);
		const tagNames = tags.map((tag) => tag.name).join(',');

		const [workflow1, workflow2] = await Promise.all([
			createWorkflow({ tags }, member),
			createWorkflow({ tags }, member),
			createWorkflow({}, member),
			createWorkflow({ tags: [tags[0]] }, member),
			createWorkflow({ tags: [tags[1]] }, member),
		]);

		const response = await authMemberAgent.get(`/workflows?tags=${tagNames}`);

		expect(response.statusCode).toBe(200);
		expect(response.body.data.length).toBe(2);

		for (const workflow of response.body.data) {
			const { id, connections, active, staticData, nodes, settings, name, createdAt, updatedAt } =
				workflow;

			expect(id).toBeDefined();
			expect([workflow1.id, workflow2.id].includes(id)).toBe(true);

			expect(name).toBeDefined();
			expect(connections).toBeDefined();
			expect(active).toBe(false);
			expect(staticData).toBeDefined();
			expect(nodes).toBeDefined();
			expect(settings).toBeDefined();
			expect(createdAt).toBeDefined();
			expect(updatedAt).toBeDefined();

			expect(workflow.tags.length).toBe(2);
			workflow.tags.forEach((tag: TagEntity) => {
				expect(tags.some((savedTag) => savedTag.id === tag.id)).toBe(true);
			});
		}
	});

	test('for owner, should return all workflows filtered by `projectId`', async () => {
		license.setQuota('quota:maxTeamProjects', -1);
		const firstProject = await Container.get(ProjectService).createTeamProject(owner, {
			name: 'First',
		});
		const secondProject = await Container.get(ProjectService).createTeamProject(member, {
			name: 'Second',
		});

		await Promise.all([
			createWorkflow({ name: 'First workflow' }, firstProject),
			createWorkflow({ name: 'Second workflow' }, secondProject),
		]);

		const firstResponse = await authOwnerAgent.get(`/workflows?projectId=${firstProject.id}`);
		const secondResponse = await authOwnerAgent.get(`/workflows?projectId=${secondProject.id}`);

		expect(firstResponse.statusCode).toBe(200);
		expect(firstResponse.body.data.length).toBe(1);
		expect(firstResponse.body.data[0].name).toBe('First workflow');

		expect(secondResponse.statusCode).toBe(200);
		expect(secondResponse.body.data.length).toBe(1);
		expect(secondResponse.body.data[0].name).toBe('Second workflow');
	});

	test('for member, should return all member-accessible workflows filtered by `projectId`', async () => {
		license.setQuota('quota:maxTeamProjects', -1);
		const otherProject = await Container.get(ProjectService).createTeamProject(member, {
			name: 'Other project',
		});

		await Promise.all([
			createWorkflow({}, member),
			createWorkflow({ name: 'Other workflow' }, otherProject),
		]);

		const response = await authMemberAgent.get(`/workflows?projectId=${otherProject.id}`);

		expect(response.statusCode).toBe(200);
		expect(response.body.data.length).toBe(1);
		expect(response.body.data[0].name).toBe('Other workflow');
	});

	test('should return all owned workflows filtered by name', async () => {
		const workflowName = 'Workflow 1';

		await Promise.all([createWorkflow({ name: workflowName }, member), createWorkflow({}, member)]);

		const response = await authMemberAgent.get(`/workflows?name=${workflowName}`);

		expect(response.statusCode).toBe(200);
		expect(response.body.data.length).toBe(1);

		const {
			id,
			connections,
			active,
			staticData,
			nodes,
			settings,
			name,
			createdAt,
			updatedAt,
			tags,
		} = response.body.data[0];

		expect(id).toBeDefined();
		expect(name).toBe(workflowName);
		expect(connections).toBeDefined();
		expect(active).toBe(false);
		expect(staticData).toBeDefined();
		expect(nodes).toBeDefined();
		expect(settings).toBeDefined();
		expect(createdAt).toBeDefined();
		expect(updatedAt).toBeDefined();
		expect(tags).toEqual([]);
	});

	test('should return all workflows for owner', async () => {
		await Promise.all([
			createWorkflow({}, owner),
			createWorkflow({}, member),
			createWorkflow({}, owner),
			createWorkflow({}, member),
			createWorkflow({}, owner),
		]);

		const response = await authOwnerAgent.get('/workflows');

		expect(response.statusCode).toBe(200);
		expect(response.body.data.length).toBe(5);
		expect(response.body.nextCursor).toBeNull();

		for (const workflow of response.body.data) {
			const {
				id,
				connections,
				active,
				staticData,
				nodes,
				settings,
				name,
				createdAt,
				updatedAt,
				tags,
			} = workflow;

			expect(id).toBeDefined();
			expect(name).toBeDefined();
			expect(connections).toBeDefined();
			expect(active).toBe(false);
			expect(staticData).toBeDefined();
			expect(nodes).toBeDefined();
			expect(tags).toBeDefined();
			expect(settings).toBeDefined();
			expect(createdAt).toBeDefined();
			expect(updatedAt).toBeDefined();
		}
	});

	test('should return all owned workflows without pinned data', async () => {
		await Promise.all([
			createWorkflow(
				{
					pinData: {
						Webhook1: [{ json: { first: 'first' } }],
					},
				},
				member,
			),
			createWorkflow(
				{
					pinData: {
						Webhook2: [{ json: { second: 'second' } }],
					},
				},
				member,
			),
			createWorkflow(
				{
					pinData: {
						Webhook3: [{ json: { third: 'third' } }],
					},
				},
				member,
			),
		]);

		const response = await authMemberAgent.get('/workflows?excludePinnedData=true');

		expect(response.statusCode).toBe(200);
		expect(response.body.data.length).toBe(3);
		expect(response.body.nextCursor).toBeNull();

		for (const workflow of response.body.data) {
			const { pinData } = workflow;

			expect(pinData).not.toBeDefined();
		}
	});

	test('should return activeVersion for all workflows', async () => {
		const inactiveWorkflow = await createWorkflow({}, member);
		const activeWorkflow = await createWorkflowWithTrigger({}, member);

		await createWorkflowHistory(activeWorkflow, member);
		await authMemberAgent.post(`/workflows/${activeWorkflow.id}/activate`);

		const response = await authMemberAgent.get('/workflows');

		expect(response.statusCode).toBe(200);
		expect(response.body.data.length).toBe(2);

		const inactiveInResponse = response.body.data.find(
			(w: { id: string }) => w.id === inactiveWorkflow.id,
		);
		const activeInResponse = response.body.data.find(
			(w: { id: string }) => w.id === activeWorkflow.id,
		);

		// Inactive workflow should have null activeVersion
		expect(inactiveInResponse).toBeDefined();
		expect(inactiveInResponse.active).toBe(false);
		expect(inactiveInResponse.activeVersion).toBeNull();

		// Active workflow should have populated activeVersion
		expect(activeInResponse).toBeDefined();
		expect(activeInResponse.active).toBe(true);
		expect(activeInResponse.activeVersion).toBeDefined();
		expect(activeInResponse.activeVersion).not.toBeNull();
		expect(activeInResponse.activeVersion.versionId).toBe(activeWorkflow.versionId);
		expect(activeInResponse.activeVersion.nodes).toEqual(activeWorkflow.nodes);
		expect(activeInResponse.activeVersion.connections).toEqual(activeWorkflow.connections);
	});

	test('should return activeVersion when filtering by active=true', async () => {
		await createWorkflow({}, member);
		const activeWorkflow = await createWorkflowWithTrigger({}, member);

		await createWorkflowHistory(activeWorkflow, member);
		await authMemberAgent.post(`/workflows/${activeWorkflow.id}/activate`);

		const response = await authMemberAgent.get('/workflows?active=true');

		expect(response.statusCode).toBe(200);
		expect(response.body.data.length).toBe(1);

		const workflow = response.body.data[0];
		expect(workflow.id).toBe(activeWorkflow.id);
		expect(workflow.active).toBe(true);
		expect(workflow.activeVersion).toBeDefined();
		expect(workflow.activeVersion).not.toBeNull();
		expect(workflow.activeVersion.versionId).toBe(activeWorkflow.versionId);
	});
});

describe('GET /workflows/:id', () => {
	test('should fail due to missing API Key', testWithAPIKey('get', '/workflows/2', null));

	test('should fail due to invalid API Key', testWithAPIKey('get', '/workflows/2', 'abcXYZ'));

	test('should fail due to non-existing workflow', async () => {
		const response = await authOwnerAgent.get('/workflows/2');
		expect(response.statusCode).toBe(404);
	});

	test('should retrieve workflow', async () => {
		// create and assign workflow to owner
		const workflow = await createWorkflow({}, member);

		const response = await authMemberAgent.get(`/workflows/${workflow.id}`);

		expect(response.statusCode).toBe(200);

		const {
			id,
			connections,
			active,
			staticData,
			nodes,
			settings,
			name,
			createdAt,
			updatedAt,
			tags,
		} = response.body;

		expect(id).toEqual(workflow.id);
		expect(name).toEqual(workflow.name);
		expect(connections).toEqual(workflow.connections);
		expect(active).toBe(false);
		expect(staticData).toEqual(workflow.staticData);
		expect(nodes).toEqual(workflow.nodes);
		expect(tags).toEqual([]);
		expect(settings).toEqual(workflow.settings);
		expect(createdAt).toEqual(workflow.createdAt.toISOString());
		expect(updatedAt).toEqual(workflow.updatedAt.toISOString());
	});

	test('should retrieve non-owned workflow for owner', async () => {
		// create and assign workflow to owner
		const workflow = await createWorkflow({}, member);

		const response = await authOwnerAgent.get(`/workflows/${workflow.id}`);

		expect(response.statusCode).toBe(200);

		const { id, connections, active, staticData, nodes, settings, name, createdAt, updatedAt } =
			response.body;

		expect(id).toEqual(workflow.id);
		expect(name).toEqual(workflow.name);
		expect(connections).toEqual(workflow.connections);
		expect(active).toBe(false);
		expect(staticData).toEqual(workflow.staticData);
		expect(nodes).toEqual(workflow.nodes);
		expect(settings).toEqual(workflow.settings);
		expect(createdAt).toEqual(workflow.createdAt.toISOString());
		expect(updatedAt).toEqual(workflow.updatedAt.toISOString());
	});

	test('should retrieve workflow without pinned data', async () => {
		// create and assign workflow to owner
		const workflow = await createWorkflow(
			{
				pinData: {
					Webhook1: [{ json: { first: 'first' } }],
				},
			},
			member,
		);

		const response = await authMemberAgent.get(`/workflows/${workflow.id}?excludePinnedData=true`);

		expect(response.statusCode).toBe(200);

		const { pinData } = response.body;

		expect(pinData).not.toBeDefined();
	});

	test('should return activeVersion as null for inactive workflow', async () => {
		const workflow = await createWorkflow({}, member);

		const response = await authMemberAgent.get(`/workflows/${workflow.id}`);

		expect(response.statusCode).toBe(200);
		expect(response.body.active).toBe(false);
		expect(response.body.activeVersion).toBeNull();
	});

	test('should return activeVersion for active workflow', async () => {
		const workflow = await createWorkflowWithTrigger({}, member);

		await createWorkflowHistory(workflow, member);
		await authMemberAgent.post(`/workflows/${workflow.id}/activate`);

		const response = await authMemberAgent.get(`/workflows/${workflow.id}`);

		expect(response.statusCode).toBe(200);
		expect(response.body.active).toBe(true);
		expect(response.body.activeVersion).toBeDefined();
		expect(response.body.activeVersion).not.toBeNull();
		expect(response.body.activeVersion.versionId).toBe(workflow.versionId);
		expect(response.body.activeVersion.nodes).toEqual(workflow.nodes);
		expect(response.body.activeVersion.connections).toEqual(workflow.connections);
	});
});

describe('DELETE /workflows/:id', () => {
	test('should fail due to missing API Key', testWithAPIKey('delete', '/workflows/2', null));

	test('should fail due to invalid API Key', testWithAPIKey('delete', '/workflows/2', 'abcXYZ'));

	test('should fail due to non-existing workflow', async () => {
		const response = await authOwnerAgent.delete('/workflows/2');
		expect(response.statusCode).toBe(404);
	});

	test('should delete the workflow', async () => {
		// create and assign workflow to owner
		const workflow = await createWorkflow({}, member);

		const response = await authMemberAgent.delete(`/workflows/${workflow.id}`);

		expect(response.statusCode).toBe(200);

		const { id, connections, active, staticData, nodes, settings, name, createdAt, updatedAt } =
			response.body;

		expect(id).toEqual(workflow.id);
		expect(name).toEqual(workflow.name);
		expect(connections).toEqual(workflow.connections);
		expect(active).toBe(false);
		expect(staticData).toEqual(workflow.staticData);
		expect(nodes).toEqual(workflow.nodes);
		expect(settings).toEqual(workflow.settings);
		expect(createdAt).toEqual(workflow.createdAt.toISOString());
		expect(updatedAt).toEqual(workflow.updatedAt.toISOString());

		// make sure the workflow actually deleted from the db
		const sharedWorkflow = await Container.get(SharedWorkflowRepository).findOneBy({
			workflowId: workflow.id,
		});

		expect(sharedWorkflow).toBeNull();
	});

	test('should delete non-owned workflow when owner', async () => {
		// create and assign workflow to owner
		const workflow = await createWorkflow({}, member);

		const response = await authMemberAgent.delete(`/workflows/${workflow.id}`);

		expect(response.statusCode).toBe(200);

		const { id, connections, active, staticData, nodes, settings, name, createdAt, updatedAt } =
			response.body;

		expect(id).toEqual(workflow.id);
		expect(name).toEqual(workflow.name);
		expect(connections).toEqual(workflow.connections);
		expect(active).toBe(false);
		expect(staticData).toEqual(workflow.staticData);
		expect(nodes).toEqual(workflow.nodes);
		expect(settings).toEqual(workflow.settings);
		expect(createdAt).toEqual(workflow.createdAt.toISOString());
		expect(updatedAt).toEqual(workflow.updatedAt.toISOString());

		// make sure the workflow actually deleted from the db
		const sharedWorkflow = await Container.get(SharedWorkflowRepository).findOneBy({
			workflowId: workflow.id,
		});

		expect(sharedWorkflow).toBeNull();
	});
});

describe('POST /workflows/:id/activate', () => {
	test('should fail due to missing API Key', testWithAPIKey('post', '/workflows/2/activate', null));

	test(
		'should fail due to invalid API Key',
		testWithAPIKey('post', '/workflows/2/activate', 'abcXYZ'),
	);

	test('should fail due to non-existing workflow', async () => {
		const response = await authOwnerAgent.post('/workflows/2/activate');
		expect(response.statusCode).toBe(404);
	});

	test('should fail due to trying to activate a workflow without any nodes', async () => {
		const workflow = await createWorkflow({ nodes: [] }, owner);
		const response = await authOwnerAgent.post(`/workflows/${workflow.id}/activate`);
		expect(response.statusCode).toBe(400);
	});

	test('should fail due to trying to activate a workflow without a trigger', async () => {
		const workflow = await createWorkflow(
			{
				nodes: [
					{
						id: 'uuid-1234',
						name: 'Start',
						parameters: {},
						position: [-20, 260],
						type: 'n8n-nodes-base.start',
						typeVersion: 1,
					},
				],
			},
			owner,
		);
		const response = await authOwnerAgent.post(`/workflows/${workflow.id}/activate`);
		expect(response.statusCode).toBe(400);
	});

	test('should set workflow as active', async () => {
		const workflow = await createWorkflowWithTriggerAndHistory({}, member);

		const response = await authMemberAgent.post(`/workflows/${workflow.id}/activate`);

		expect(response.statusCode).toBe(200);

		const { id, connections, active, staticData, nodes, settings, name, createdAt, updatedAt } =
			response.body;

		expect(id).toEqual(workflow.id);
		expect(name).toEqual(workflow.name);
		expect(connections).toEqual(workflow.connections);
		expect(active).toBe(true);
		expect(staticData).toEqual(workflow.staticData);
		expect(nodes).toEqual(workflow.nodes);
		expect(settings).toEqual(workflow.settings);
		expect(createdAt).toEqual(workflow.createdAt.toISOString());
		expect(updatedAt).toEqual(workflow.updatedAt.toISOString());

		// check whether the workflow is on the database
		const sharedWorkflow = await Container.get(SharedWorkflowRepository).findOne({
			where: {
				projectId: memberPersonalProject.id,
				workflowId: workflow.id,
			},
			relations: ['workflow'],
		});

		expect(sharedWorkflow?.workflow.active).toBe(true);

		// check whether the workflow is on the active workflow runner
		expect(await activeWorkflowManager.isActive(workflow.id)).toBe(true);
	});

	test('should set activeVersionId when activating workflow', async () => {
		const workflow = await createWorkflowWithTrigger({}, member);

		await createWorkflowHistory(workflow, member);

		const response = await authMemberAgent.post(`/workflows/${workflow.id}/activate`);

		expect(response.statusCode).toBe(200);
		expect(response.body.active).toBe(true);

		const sharedWorkflow = await Container.get(SharedWorkflowRepository).findOne({
			where: {
				projectId: memberPersonalProject.id,
				workflowId: workflow.id,
			},
			relations: ['workflow', 'workflow.activeVersion'],
		});

		expect(sharedWorkflow?.workflow.active).toBe(true);
		expect(sharedWorkflow?.workflow.activeVersion).not.toBeNull();
		expect(sharedWorkflow?.workflow.activeVersion?.versionId).toBe(workflow.versionId);
		expect(sharedWorkflow?.workflow.activeVersion?.nodes).toEqual(workflow.nodes);
		expect(sharedWorkflow?.workflow.activeVersion?.connections).toEqual(workflow.connections);
	});

	test('should set non-owned workflow as active when owner', async () => {
		const workflow = await createWorkflowWithTriggerAndHistory({}, member);

		const response = await authMemberAgent.post(`/workflows/${workflow.id}/activate`).expect(200);

		const { id, connections, active, staticData, nodes, settings, name, createdAt, updatedAt } =
			response.body;

		expect(id).toEqual(workflow.id);
		expect(name).toEqual(workflow.name);
		expect(connections).toEqual(workflow.connections);
		expect(active).toBe(true);
		expect(staticData).toEqual(workflow.staticData);
		expect(nodes).toEqual(workflow.nodes);
		expect(settings).toEqual(workflow.settings);
		expect(createdAt).toEqual(workflow.createdAt.toISOString());
		expect(updatedAt).toEqual(workflow.updatedAt.toISOString());

		// check whether the workflow is on the database
		const sharedOwnerWorkflow = await Container.get(SharedWorkflowRepository).findOne({
			where: {
				projectId: ownerPersonalProject.id,
				workflowId: workflow.id,
			},
		});

		expect(sharedOwnerWorkflow).toBeNull();

		const sharedWorkflow = await Container.get(SharedWorkflowRepository).findOne({
			where: {
				projectId: memberPersonalProject.id,
				workflowId: workflow.id,
			},
			relations: ['workflow'],
		});

		expect(sharedWorkflow?.workflow.active).toBe(true);

		// check whether the workflow is on the active workflow runner
		expect(await activeWorkflowManager.isActive(workflow.id)).toBe(true);
	});
});

describe('POST /workflows/:id/deactivate', () => {
	test(
		'should fail due to missing API Key',
		testWithAPIKey('post', '/workflows/2/deactivate', null),
	);

	test(
		'should fail due to invalid API Key',
		testWithAPIKey('post', '/workflows/2/deactivate', 'abcXYZ'),
	);

	test('should fail due to non-existing workflow', async () => {
		const response = await authOwnerAgent.post('/workflows/2/deactivate');
		expect(response.statusCode).toBe(404);
	});

	test('should deactivate workflow', async () => {
		const workflow = await createWorkflowWithTriggerAndHistory({}, member);

		await authMemberAgent.post(`/workflows/${workflow.id}/activate`);

		const workflowDeactivationResponse = await authMemberAgent.post(
			`/workflows/${workflow.id}/deactivate`,
		);

		const { id, connections, active, staticData, nodes, settings, name, createdAt, updatedAt } =
			workflowDeactivationResponse.body;

		expect(id).toEqual(workflow.id);
		expect(name).toEqual(workflow.name);
		expect(connections).toEqual(workflow.connections);
		expect(active).toBe(false);
		expect(staticData).toEqual(workflow.staticData);
		expect(nodes).toEqual(workflow.nodes);
		expect(settings).toEqual(workflow.settings);
		expect(createdAt).toBeDefined();
		expect(updatedAt).toBeDefined();

		// get the workflow after it was deactivated
		const sharedWorkflow = await Container.get(SharedWorkflowRepository).findOne({
			where: {
				projectId: memberPersonalProject.id,
				workflowId: workflow.id,
			},
			relations: ['workflow'],
		});

		// check whether the workflow is deactivated in the database
		expect(sharedWorkflow?.workflow.active).toBe(false);

		expect(await activeWorkflowManager.isActive(workflow.id)).toBe(false);
	});

	test('should clear activeVersionId when deactivating workflow', async () => {
		const workflow = await createWorkflowWithTrigger({}, member);

		await createWorkflowHistory(workflow, member);

		await authMemberAgent.post(`/workflows/${workflow.id}/activate`);
		let sharedWorkflow = await Container.get(SharedWorkflowRepository).findOne({
			where: {
				projectId: memberPersonalProject.id,
				workflowId: workflow.id,
			},
			relations: ['workflow', 'workflow.activeVersion'],
		});

		expect(sharedWorkflow?.workflow.active).toBe(true);
		expect(sharedWorkflow?.workflow.activeVersion).not.toBeNull();

		const deactivateResponse = await authMemberAgent.post(`/workflows/${workflow.id}/deactivate`);

		expect(deactivateResponse.statusCode).toBe(200);
		expect(deactivateResponse.body.active).toBe(false);

		sharedWorkflow = await Container.get(SharedWorkflowRepository).findOne({
			where: {
				projectId: memberPersonalProject.id,
				workflowId: workflow.id,
			},
			relations: ['workflow', 'workflow.activeVersion'],
		});

		expect(sharedWorkflow?.workflow.active).toBe(false);
		expect(sharedWorkflow?.workflow.activeVersion).toBeNull();
	});

	test('should deactivate non-owned workflow when owner', async () => {
		const workflow = await createWorkflowWithTriggerAndHistory({}, member);

		await authMemberAgent.post(`/workflows/${workflow.id}/activate`);

		const workflowDeactivationResponse = await authMemberAgent.post(
			`/workflows/${workflow.id}/deactivate`,
		);

		const { id, connections, active, staticData, nodes, settings, name, createdAt, updatedAt } =
			workflowDeactivationResponse.body;

		expect(id).toEqual(workflow.id);
		expect(name).toEqual(workflow.name);
		expect(connections).toEqual(workflow.connections);
		expect(active).toBe(false);
		expect(staticData).toEqual(workflow.staticData);
		expect(nodes).toEqual(workflow.nodes);
		expect(settings).toEqual(workflow.settings);
		expect(createdAt).toBeDefined();
		expect(updatedAt).toBeDefined();

		// check whether the workflow is deactivated in the database
		const sharedOwnerWorkflow = await Container.get(SharedWorkflowRepository).findOne({
			where: {
				projectId: ownerPersonalProject.id,
				workflowId: workflow.id,
			},
		});

		expect(sharedOwnerWorkflow).toBeNull();

		const sharedWorkflow = await Container.get(SharedWorkflowRepository).findOne({
			where: {
				projectId: memberPersonalProject.id,
				workflowId: workflow.id,
			},
			relations: ['workflow'],
		});

		expect(sharedWorkflow?.workflow.active).toBe(false);

		expect(await activeWorkflowManager.isActive(workflow.id)).toBe(false);
	});
});

describe('POST /workflows', () => {
	test('should fail due to missing API Key', testWithAPIKey('post', '/workflows', null));

	test('should fail due to invalid API Key', testWithAPIKey('post', '/workflows', 'abcXYZ'));

	test('should fail due to invalid body', async () => {
		const response = await authOwnerAgent.post('/workflows').send({});
		expect(response.statusCode).toBe(400);
	});

	test('should create workflow', async () => {
		const payload = {
			name: 'testing',
			nodes: [
				{
					id: 'uuid-1234',
					parameters: {},
					name: 'Start',
					type: 'n8n-nodes-base.start',
					typeVersion: 1,
					position: [240, 300],
				},
			],
			connections: {},
			staticData: null,
			settings: {
				saveExecutionProgress: true,
				saveManualExecutions: true,
				saveDataErrorExecution: 'all',
				saveDataSuccessExecution: 'all',
				executionTimeout: 3600,
				timezone: 'America/New_York',
				executionOrder: 'v1',
				callerPolicy: 'workflowsFromSameOwner',
				availableInMCP: false,
			},
		};

		const response = await authMemberAgent.post('/workflows').send(payload);

		expect(response.statusCode).toBe(200);

		const { id, name, nodes, connections, staticData, active, settings, createdAt, updatedAt } =
			response.body;

		expect(id).toBeDefined();
		expect(name).toBe(payload.name);
		expect(connections).toEqual(payload.connections);
		expect(settings).toEqual(payload.settings);
		expect(staticData).toEqual(payload.staticData);
		expect(nodes).toEqual(payload.nodes);
		expect(active).toBe(false);
		expect(createdAt).toBeDefined();
		expect(updatedAt).toEqual(createdAt);

		// check if created workflow in DB
		const sharedWorkflow = await Container.get(SharedWorkflowRepository).findOne({
			where: {
				projectId: memberPersonalProject.id,
				workflowId: response.body.id,
			},
			relations: ['workflow'],
		});

		expect(sharedWorkflow?.workflow.name).toBe(name);
		expect(sharedWorkflow?.workflow.createdAt.toISOString()).toBe(createdAt);
		expect(sharedWorkflow?.role).toEqual('workflow:owner');
	});

	test('should always create workflow history version', async () => {
		const payload = {
			name: 'testing',
			nodes: [
				{
					id: 'uuid-1234',
					parameters: {},
					name: 'Start',
					type: 'n8n-nodes-base.start',
					typeVersion: 1,
					position: [240, 300],
				},
			],
			connections: {},
			staticData: null,
			settings: {
				saveExecutionProgress: true,
				saveManualExecutions: true,
				saveDataErrorExecution: 'all',
				saveDataSuccessExecution: 'all',
				executionTimeout: 3600,
				timezone: 'America/New_York',
			},
		};

		const response = await authMemberAgent.post('/workflows').send(payload);

		expect(response.statusCode).toBe(200);

		const { id } = response.body;

		expect(id).toBeDefined();
		expect(
			await Container.get(WorkflowHistoryRepository).count({ where: { workflowId: id } }),
		).toBe(1);
		const historyVersion = await Container.get(WorkflowHistoryRepository).findOne({
			where: {
				workflowId: id,
			},
		});
		expect(historyVersion).not.toBeNull();
		expect(historyVersion!.connections).toEqual(payload.connections);
		expect(historyVersion!.nodes).toEqual(payload.nodes);
	});

	test('should not add a starting node if the payload has no starting nodes', async () => {
		const response = await authMemberAgent.post('/workflows').send({
			name: 'testing',
			nodes: [
				{
					id: 'uuid-1234',
					parameters: {},
					name: 'Hacker News',
					type: 'n8n-nodes-base.hackerNews',
					typeVersion: 1,
					position: [240, 300],
				},
			],
			connections: {},
			settings: {
				saveExecutionProgress: true,
				saveManualExecutions: true,
				saveDataErrorExecution: 'all',
				saveDataSuccessExecution: 'all',
				executionTimeout: 3600,
				timezone: 'America/New_York',
			},
		});

		const found = response.body.nodes.find((node: INode) => STARTING_NODES.includes(node.type));

		expect(found).toBeUndefined();
	});
});

describe('PUT /workflows/:id', () => {
	test('should fail due to missing API Key', testWithAPIKey('put', '/workflows/1', null));

	test('should fail due to invalid API Key', testWithAPIKey('put', '/workflows/1', 'abcXYZ'));

	test('should fail due to non-existing workflow', async () => {
		const response = await authOwnerAgent.put('/workflows/1').send({
			name: 'testing',
			nodes: [
				{
					id: 'uuid-1234',
					parameters: {},
					name: 'Start',
					type: 'n8n-nodes-base.start',
					typeVersion: 1,
					position: [240, 300],
				},
			],
			connections: {},
			staticData: null,
			settings: {
				saveExecutionProgress: true,
				saveManualExecutions: true,
				saveDataErrorExecution: 'all',
				saveDataSuccessExecution: 'all',
				executionTimeout: 3600,
				timezone: 'America/New_York',
			},
		});

		expect(response.statusCode).toBe(404);
	});

	test('should fail due to invalid body', async () => {
		const response = await authOwnerAgent.put('/workflows/1').send({
			nodes: [
				{
					id: 'uuid-1234',
					parameters: {},
					name: 'Start',
					type: 'n8n-nodes-base.start',
					typeVersion: 1,
					position: [240, 300],
				},
			],
			connections: {},
			staticData: null,
			settings: {
				saveExecutionProgress: true,
				saveManualExecutions: true,
				saveDataErrorExecution: 'all',
				saveDataSuccessExecution: 'all',
				executionTimeout: 3600,
				timezone: 'America/New_York',
			},
		});

		expect(response.statusCode).toBe(400);
	});

	test('should update workflow', async () => {
		const workflow = await createWorkflow({}, member);
		const payload = {
			name: 'name updated',
			nodes: [
				{
					id: 'uuid-1234',
					parameters: {},
					name: 'Start',
					type: 'n8n-nodes-base.start',
					typeVersion: 1,
					position: [240, 300],
				},
				{
					id: 'uuid-1234',
					parameters: {},
					name: 'Cron',
					type: 'n8n-nodes-base.cron',
					typeVersion: 1,
					position: [400, 300],
				},
			],
			connections: {},
			staticData: '{"id":1}',
			settings: {
				saveExecutionProgress: false,
				saveManualExecutions: false,
				saveDataErrorExecution: 'all',
				saveDataSuccessExecution: 'all',
				executionTimeout: 3600,
				timezone: 'America/New_York',
				callerPolicy: 'workflowsFromSameOwner',
				availableInMCP: false,
			},
		};

		const response = await authMemberAgent.put(`/workflows/${workflow.id}`).send(payload);

		const { id, name, nodes, connections, staticData, active, settings, createdAt, updatedAt } =
			response.body;

		expect(response.statusCode).toBe(200);

		expect(id).toBe(workflow.id);
		expect(name).toBe(payload.name);
		expect(connections).toEqual(payload.connections);
		expect(settings).toEqual(payload.settings);
		expect(staticData).toMatchObject(JSON.parse(payload.staticData));
		expect(nodes).toEqual(payload.nodes);
		expect(active).toBe(false);
		expect(createdAt).toBe(workflow.createdAt.toISOString());
		expect(updatedAt).not.toBe(workflow.updatedAt.toISOString());

		// check updated workflow in DB
		const sharedWorkflow = await Container.get(SharedWorkflowRepository).findOne({
			where: {
				projectId: memberPersonalProject.id,
				workflowId: response.body.id,
			},
			relations: ['workflow'],
		});

		expect(sharedWorkflow?.workflow.name).toBe(payload.name);
		expect(sharedWorkflow?.workflow.updatedAt.getTime()).toBeGreaterThan(
			workflow.updatedAt.getTime(),
		);
	});

	test('should always create workflow history version', async () => {
		const workflow = await createWorkflow({}, member);
		const payload = {
			name: 'name updated',
			nodes: [
				{
					id: 'uuid-1234',
					parameters: {},
					name: 'Start',
					type: 'n8n-nodes-base.start',
					typeVersion: 1,
					position: [240, 300],
				},
				{
					id: 'uuid-1234',
					parameters: {},
					name: 'Cron',
					type: 'n8n-nodes-base.cron',
					typeVersion: 1,
					position: [400, 300],
				},
			],
			connections: {},
			staticData: '{"id":1}',
			settings: {
				saveExecutionProgress: false,
				saveManualExecutions: false,
				saveDataErrorExecution: 'all',
				saveDataSuccessExecution: 'all',
				executionTimeout: 3600,
				timezone: 'America/New_York',
			},
		};

		const response = await authMemberAgent.put(`/workflows/${workflow.id}`).send(payload);

		const { id } = response.body;

		expect(response.statusCode).toBe(200);

		expect(id).toBe(workflow.id);
		expect(
			await Container.get(WorkflowHistoryRepository).count({ where: { workflowId: id } }),
		).toBe(1);
		const historyVersion = await Container.get(WorkflowHistoryRepository).findOne({
			where: {
				workflowId: id,
			},
		});
		expect(historyVersion).not.toBeNull();
		expect(historyVersion!.connections).toEqual(payload.connections);
		expect(historyVersion!.nodes).toEqual(payload.nodes);
	});

	test('should update activeVersionId when updating an active workflow', async () => {
		const workflow = await createWorkflowWithTrigger({}, member);

		await createWorkflowHistory(workflow, member);

		await authMemberAgent.post(`/workflows/${workflow.id}/activate`);
		let sharedWorkflow = await Container.get(SharedWorkflowRepository).findOne({
			where: {
				projectId: memberPersonalProject.id,
				workflowId: workflow.id,
			},
			relations: ['workflow', 'workflow.activeVersion'],
		});

		const initialActiveVersionId = sharedWorkflow?.workflow.activeVersion?.versionId;
		expect(initialActiveVersionId).toBe(workflow.versionId);

		const updatedPayload = {
			name: 'Updated active workflow',
			nodes: [
				{
					id: 'uuid-updated',
					parameters: { triggerTimes: { item: [{ mode: 'everyMinute' }] } },
					name: 'Updated Cron',
					type: 'n8n-nodes-base.cron',
					typeVersion: 1,
					position: [300, 400],
				},
			],
			connections: {},
			staticData: workflow.staticData,
			settings: workflow.settings,
		};

		const updateResponse = await authMemberAgent
			.put(`/workflows/${workflow.id}`)
			.send(updatedPayload);

		expect(updateResponse.statusCode).toBe(200);

		await authMemberAgent.post(`/workflows/${workflow.id}/activate`);

		sharedWorkflow = await Container.get(SharedWorkflowRepository).findOne({
			where: {
				projectId: memberPersonalProject.id,
				workflowId: workflow.id,
			},
			relations: ['workflow', 'workflow.activeVersion'],
		});

		expect(sharedWorkflow?.workflow.active).toBe(true);
		expect(sharedWorkflow?.workflow.activeVersion).not.toBeNull();
		expect(sharedWorkflow?.workflow.activeVersion?.versionId).toBe(updateResponse.body.versionId);
		expect(sharedWorkflow?.workflow.activeVersion?.versionId).not.toBe(initialActiveVersionId);
		expect(sharedWorkflow?.workflow.activeVersion?.nodes).toEqual(updatedPayload.nodes);
	});

	test('should not update activeVersionId when updating an inactive workflow', async () => {
		const workflow = await createWorkflow({}, member);

		// Update workflow without activating it
		const updatedPayload = {
			name: 'Updated inactive workflow',
			nodes: [
				{
					id: 'uuid-inactive',
					parameters: {},
					name: 'Start Node',
					type: 'n8n-nodes-base.start',
					typeVersion: 1,
					position: [200, 300],
				},
			],
			connections: {},
			staticData: workflow.staticData,
			settings: workflow.settings,
		};

		const updateResponse = await authMemberAgent
			.put(`/workflows/${workflow.id}`)
			.send(updatedPayload);

		expect(updateResponse.statusCode).toBe(200);
		expect(updateResponse.body.active).toBe(false);

		// Verify activeVersion is still null
		const sharedWorkflow = await Container.get(SharedWorkflowRepository).findOne({
			where: {
				projectId: memberPersonalProject.id,
				workflowId: workflow.id,
			},
			relations: ['workflow', 'workflow.activeVersion'],
		});

		expect(sharedWorkflow?.workflow.active).toBe(false);
		expect(sharedWorkflow?.workflow.activeVersion).toBeNull();
	});

	test('should not allow setting active field via PUT request', async () => {
		const workflow = await createWorkflowWithTrigger({}, member);

		const updatePayload = {
			name: 'Try to activate via update',
			nodes: workflow.nodes,
			connections: workflow.connections,
			staticData: workflow.staticData,
			settings: workflow.settings,
			active: true,
		};

		const updateResponse = await authMemberAgent
			.put(`/workflows/${workflow.id}`)
			.send(updatePayload);

		expect(updateResponse.statusCode).toBe(400);
		expect(updateResponse.body.message).toContain('active');
		expect(updateResponse.body.message).toContain('read-only');

		const sharedWorkflow = await Container.get(SharedWorkflowRepository).findOne({
			where: {
				projectId: memberPersonalProject.id,
				workflowId: workflow.id,
			},
			relations: ['workflow'],
		});

		expect(sharedWorkflow?.workflow.active).toBe(false);
	});

	test('should update non-owned workflow if owner', async () => {
		const workflow = await createWorkflow({}, member);

		const payload = {
			name: 'name owner updated',
			nodes: [
				{
					id: 'uuid-1',
					parameters: {},
					name: 'Start',
					type: 'n8n-nodes-base.start',
					typeVersion: 1,
					position: [240, 300],
				},
				{
					id: 'uuid-2',
					parameters: {},
					name: 'Cron',
					type: 'n8n-nodes-base.cron',
					typeVersion: 1,
					position: [400, 300],
				},
			],
			connections: {},
			staticData: '{"id":1}',
			settings: {
				saveExecutionProgress: false,
				saveManualExecutions: false,
				saveDataErrorExecution: 'all',
				saveDataSuccessExecution: 'all',
				executionTimeout: 3600,
				timezone: 'America/New_York',
				callerPolicy: 'workflowsFromSameOwner',
				availableInMCP: false,
			},
		};

		const response = await authMemberAgent.put(`/workflows/${workflow.id}`).send(payload);

		const { id, name, nodes, connections, staticData, active, settings, createdAt, updatedAt } =
			response.body;

		expect(response.statusCode).toBe(200);

		expect(id).toBe(workflow.id);
		expect(name).toBe(payload.name);
		expect(connections).toEqual(payload.connections);
		expect(settings).toEqual(payload.settings);
		expect(staticData).toMatchObject(JSON.parse(payload.staticData));
		expect(nodes).toEqual(payload.nodes);
		expect(active).toBe(false);
		expect(createdAt).toBe(workflow.createdAt.toISOString());
		expect(updatedAt).not.toBe(workflow.updatedAt.toISOString());

		// check updated workflow in DB
		const sharedOwnerWorkflow = await Container.get(SharedWorkflowRepository).findOne({
			where: {
				projectId: ownerPersonalProject.id,
				workflowId: response.body.id,
			},
		});

		expect(sharedOwnerWorkflow).toBeNull();

		const sharedWorkflow = await Container.get(SharedWorkflowRepository).findOne({
			where: {
				projectId: memberPersonalProject.id,
				workflowId: response.body.id,
			},
			relations: ['workflow'],
		});

		expect(sharedWorkflow?.workflow.name).toBe(payload.name);
		expect(sharedWorkflow?.workflow.updatedAt.getTime()).toBeGreaterThan(
			workflow.updatedAt.getTime(),
		);
		expect(sharedWorkflow?.role).toEqual('workflow:owner');
	});
});

describe('GET /workflows/:id/tags', () => {
	test('should fail due to missing API Key', testWithAPIKey('get', '/workflows/2/tags', null));

	test('should fail due to invalid API Key', testWithAPIKey('get', '/workflows/2/tags', 'abcXYZ'));

	test('should fail if N8N_WORKFLOW_TAGS_DISABLED', async () => {
		globalConfig.tags.disabled = true;

		const response = await authOwnerAgent.get('/workflows/2/tags');

		expect(response.statusCode).toBe(400);
		expect(response.body.message).toBe('Workflow Tags Disabled');
	});

	test('should fail due to non-existing workflow', async () => {
		const response = await authOwnerAgent.get('/workflows/2/tags');

		expect(response.statusCode).toBe(404);
	});

	test('should return all tags of owned workflow', async () => {
		const tags = await Promise.all([await createTag({}), await createTag({})]);

		const workflow = await createWorkflow({ tags }, member);

		const response = await authMemberAgent.get(`/workflows/${workflow.id}/tags`);

		expect(response.statusCode).toBe(200);
		expect(response.body.length).toBe(2);

		for (const tag of response.body) {
			const { id, name, createdAt, updatedAt } = tag;

			expect(id).toBeDefined();
			expect(name).toBeDefined();
			expect(createdAt).toBeDefined();
			expect(updatedAt).toBeDefined();

			tags.forEach((tag: TagEntity) => {
				expect(tags.some((savedTag) => savedTag.id === tag.id)).toBe(true);
			});
		}
	});

	test('should return empty array if workflow does not have tags', async () => {
		const workflow = await createWorkflow({}, member);

		const response = await authMemberAgent.get(`/workflows/${workflow.id}/tags`);

		expect(response.statusCode).toBe(200);
		expect(response.body.length).toBe(0);
	});
});

describe('PUT /workflows/:id/tags', () => {
	test('should fail due to missing API Key', testWithAPIKey('put', '/workflows/2/tags', null));

	test('should fail due to invalid API Key', testWithAPIKey('put', '/workflows/2/tags', 'abcXYZ'));

	test('should fail if N8N_WORKFLOW_TAGS_DISABLED', async () => {
		globalConfig.tags.disabled = true;

		const response = await authOwnerAgent.put('/workflows/2/tags').send([]);

		expect(response.statusCode).toBe(400);
		expect(response.body.message).toBe('Workflow Tags Disabled');
	});

	test('should fail due to non-existing workflow', async () => {
		const response = await authOwnerAgent.put('/workflows/2/tags').send([]);

		expect(response.statusCode).toBe(404);
	});

	test('should add the tags, workflow have not got tags previously', async () => {
		const workflow = await createWorkflow({}, member);
		const tags = await Promise.all([await createTag({}), await createTag({})]);

		const payload = [
			{
				id: tags[0].id,
			},
			{
				id: tags[1].id,
			},
		];

		const response = await authMemberAgent.put(`/workflows/${workflow.id}/tags`).send(payload);

		expect(response.statusCode).toBe(200);
		expect(response.body.length).toBe(2);

		for (const tag of response.body) {
			const { id, name, createdAt, updatedAt } = tag;

			expect(id).toBeDefined();
			expect(name).toBeDefined();
			expect(createdAt).toBeDefined();
			expect(updatedAt).toBeDefined();

			tags.forEach((tag: TagEntity) => {
				expect(tags.some((savedTag) => savedTag.id === tag.id)).toBe(true);
			});
		}

		// Check the association in DB
		const sharedWorkflow = await Container.get(SharedWorkflowRepository).findOne({
			where: {
				projectId: memberPersonalProject.id,
				workflowId: workflow.id,
			},
			relations: ['workflow.tags'],
		});

		expect(sharedWorkflow?.workflow.tags).toBeDefined();
		expect(sharedWorkflow?.workflow.tags?.length).toBe(2);
		if (sharedWorkflow?.workflow.tags !== undefined) {
			for (const tag of sharedWorkflow?.workflow.tags) {
				const { id, name, createdAt, updatedAt } = tag;

				expect(id).toBeDefined();
				expect(name).toBeDefined();
				expect(createdAt).toBeDefined();
				expect(updatedAt).toBeDefined();

				tags.forEach((tag: TagEntity) => {
					expect(tags.some((savedTag) => savedTag.id === tag.id)).toBe(true);
				});
			}
		}
	});

	test('should add the tags, workflow have some tags previously', async () => {
		const tags = await Promise.all([await createTag({}), await createTag({}), await createTag({})]);
		const oldTags = [tags[0], tags[1]];
		const newTags = [tags[0], tags[2]];
		const workflow = await createWorkflow({ tags: oldTags }, member);

		// Check the association in DB
		const oldSharedWorkflow = await Container.get(SharedWorkflowRepository).findOne({
			where: {
				projectId: memberPersonalProject.id,
				workflowId: workflow.id,
			},
			relations: ['workflow.tags'],
		});

		expect(oldSharedWorkflow?.workflow.tags).toBeDefined();
		expect(oldSharedWorkflow?.workflow.tags?.length).toBe(2);
		if (oldSharedWorkflow?.workflow.tags !== undefined) {
			for (const tag of oldSharedWorkflow?.workflow.tags) {
				const { id, name, createdAt, updatedAt } = tag;

				expect(id).toBeDefined();
				expect(name).toBeDefined();
				expect(createdAt).toBeDefined();
				expect(updatedAt).toBeDefined();

				oldTags.forEach((tag: TagEntity) => {
					expect(oldTags.some((savedTag) => savedTag.id === tag.id)).toBe(true);
				});
			}
		}

		const payload = [
			{
				id: newTags[0].id,
			},
			{
				id: newTags[1].id,
			},
		];

		const response = await authMemberAgent.put(`/workflows/${workflow.id}/tags`).send(payload);

		expect(response.statusCode).toBe(200);
		expect(response.body.length).toBe(2);

		for (const tag of response.body) {
			const { id, name, createdAt, updatedAt } = tag;

			expect(id).toBeDefined();
			expect(name).toBeDefined();
			expect(createdAt).toBeDefined();
			expect(updatedAt).toBeDefined();

			newTags.forEach((tag: TagEntity) => {
				expect(newTags.some((savedTag) => savedTag.id === tag.id)).toBe(true);
			});
		}

		// Check the association in DB
		const sharedWorkflow = await Container.get(SharedWorkflowRepository).findOne({
			where: {
				projectId: memberPersonalProject.id,
				workflowId: workflow.id,
			},
			relations: ['workflow.tags'],
		});

		expect(sharedWorkflow?.workflow.tags).toBeDefined();
		expect(sharedWorkflow?.workflow.tags?.length).toBe(2);
		if (sharedWorkflow?.workflow.tags !== undefined) {
			for (const tag of sharedWorkflow?.workflow.tags) {
				const { id, name, createdAt, updatedAt } = tag;

				expect(id).toBeDefined();
				expect(name).toBeDefined();
				expect(createdAt).toBeDefined();
				expect(updatedAt).toBeDefined();

				newTags.forEach((tag: TagEntity) => {
					expect(newTags.some((savedTag) => savedTag.id === tag.id)).toBe(true);
				});
			}
		}
	});

	test('should fail to add the tags as one does not exist, workflow should maintain previous tags', async () => {
		const tags = await Promise.all([await createTag({}), await createTag({})]);
		const oldTags = [tags[0], tags[1]];
		const workflow = await createWorkflow({ tags: oldTags }, member);

		// Check the association in DB
		const oldSharedWorkflow = await Container.get(SharedWorkflowRepository).findOne({
			where: {
				projectId: memberPersonalProject.id,
				workflowId: workflow.id,
			},
			relations: ['workflow.tags'],
		});

		expect(oldSharedWorkflow?.workflow.tags).toBeDefined();
		expect(oldSharedWorkflow?.workflow.tags?.length).toBe(2);
		if (oldSharedWorkflow?.workflow.tags !== undefined) {
			for (const tag of oldSharedWorkflow?.workflow.tags) {
				const { id, name, createdAt, updatedAt } = tag;

				expect(id).toBeDefined();
				expect(name).toBeDefined();
				expect(createdAt).toBeDefined();
				expect(updatedAt).toBeDefined();

				oldTags.forEach((tag: TagEntity) => {
					expect(oldTags.some((savedTag) => savedTag.id === tag.id)).toBe(true);
				});
			}
		}

		const payload = [
			{
				id: oldTags[0].id,
			},
			{
				id: 'TagDoesNotExist',
			},
		];

		const response = await authMemberAgent.put(`/workflows/${workflow.id}/tags`).send(payload);

		expect(response.statusCode).toBe(404);
		expect(response.body.message).toBe('Some tags not found');

		// Check the association in DB
		const sharedWorkflow = await Container.get(SharedWorkflowRepository).findOne({
			where: {
				projectId: memberPersonalProject.id,
				workflowId: workflow.id,
			},
			relations: ['workflow.tags'],
		});

		expect(sharedWorkflow?.workflow.tags).toBeDefined();
		expect(sharedWorkflow?.workflow.tags?.length).toBe(2);
		if (sharedWorkflow?.workflow.tags !== undefined) {
			for (const tag of sharedWorkflow?.workflow.tags) {
				const { id, name, createdAt, updatedAt } = tag;

				expect(id).toBeDefined();
				expect(name).toBeDefined();
				expect(createdAt).toBeDefined();
				expect(updatedAt).toBeDefined();

				oldTags.forEach((tag: TagEntity) => {
					expect(oldTags.some((savedTag) => savedTag.id === tag.id)).toBe(true);
				});
			}
		}
	});
});

describe('PUT /workflows/:id/transfer', () => {
	test('should transfer workflow to project', async () => {
		/**
		 * Arrange
		 */
		const firstProject = await createTeamProject('first-project', member);
		const secondProject = await createTeamProject('second-project', member);
		const workflow = await createWorkflow({}, firstProject);

		// Make data more similar to real world scenario by injecting additional records into the database
		await createTeamProject('third-project', member);
		await createWorkflow({}, firstProject);

		/**
		 * Act
		 */
		const response = await authMemberAgent.put(`/workflows/${workflow.id}/transfer`).send({
			destinationProjectId: secondProject.id,
		});

		/**
		 * Assert
		 */
		expect(response.statusCode).toBe(204);

		const workflowsInProjectResponse = await authMemberAgent
			.get(`/workflows?projectId=${secondProject.id}`)
			.send();

		expect(workflowsInProjectResponse.statusCode).toBe(200);
		expect(workflowsInProjectResponse.body.data[0].id).toBe(workflow.id);
	});

	test('if no destination project, should reject', async () => {
		/**
		 * Arrange
		 */
		const firstProject = await createTeamProject('first-project', member);
		const workflow = await createWorkflow({}, firstProject);

		/**
		 * Act
		 */
		const response = await authMemberAgent.put(`/workflows/${workflow.id}/transfer`).send({});

		/**
		 * Assert
		 */
		expect(response.statusCode).toBe(400);
	});
});

describe('PAY-3418: Node parameter persistence via Public API', () => {
	test('should create workflow with Code node with jsCode parameter and persist it', async () => {
		/**
		 * Test for PAY-3418: Verify that node parameters like jsCode are not stripped
		 * when submitted via the Public API. The fix adds additionalProperties: true to node.yml schema.
		 *
		 * Arrange: Create a workflow with a Code node containing jsCode parameter
		 */
		const jsCodeValue = `
return [
  {
    json: {
      message: 'Hello from Code node',
      timestamp: new Date().toISOString()
    }
  }
];
`;

		const payload = {
			name: 'Test Code Node Parameters',
			nodes: [
				{
					id: 'code-node-1',
					name: 'Code',
					type: 'n8n-nodes-base.code',
					typeVersion: 2,
					position: [250, 300],
					parameters: {
						mode: 'runOnceForAllItems',
						language: 'javaScript',
						jsCode: jsCodeValue,
					},
				},
			],
			connections: {},
			staticData: null,
			settings: {
				saveExecutionProgress: true,
				saveManualExecutions: true,
				saveDataErrorExecution: 'all',
				saveDataSuccessExecution: 'all',
				executionTimeout: 3600,
				timezone: 'America/New_York',
				executionOrder: 'v1',
				callerPolicy: 'workflowsFromSameOwner',
				availableInMCP: false,
			},
		};

		/**
		 * Act: Create the workflow via POST /workflows
		 */
		const createResponse = await authMemberAgent.post('/workflows').send(payload);

		/**
		 * Assert: Verify creation was successful and parameters are present
		 */
		expect(createResponse.statusCode).toBe(200);
		expect(createResponse.body.id).toBeDefined();

		const createdWorkflowId = createResponse.body.id;
		const codeNode = createResponse.body.nodes.find(
			(node: INode) => node.type === 'n8n-nodes-base.code',
		);

		expect(codeNode).toBeDefined();
		expect(codeNode.parameters).toBeDefined();
		expect(codeNode.parameters.jsCode).toBe(jsCodeValue);
		expect(codeNode.parameters.mode).toBe('runOnceForAllItems');
		expect(codeNode.parameters.language).toBe('javaScript');

		/**
		 * Act: Retrieve the workflow via GET /workflows/:id
		 */
		const getResponse = await authMemberAgent.get(`/workflows/${createdWorkflowId}`);

		/**
		 * Assert: Verify the jsCode parameter is persisted and returned
		 */
		expect(getResponse.statusCode).toBe(200);

		const retrievedCodeNode = getResponse.body.nodes.find(
			(node: INode) => node.type === 'n8n-nodes-base.code',
		);

		expect(retrievedCodeNode).toBeDefined();
		expect(retrievedCodeNode.parameters).toBeDefined();
		expect(retrievedCodeNode.parameters.jsCode).toBe(jsCodeValue);
		expect(retrievedCodeNode.parameters.mode).toBe('runOnceForAllItems');
		expect(retrievedCodeNode.parameters.language).toBe('javaScript');
	});

	test('should update workflow with Code node parameters and preserve them', async () => {
		/**
		 * Test for PAY-3418: Verify that node parameters are preserved on workflow updates.
		 *
		 * Arrange: Create a workflow with initial Code node
		 */
		const initialCode = 'return [{ json: { initial: true } }];';

		const initialPayload = {
			name: 'Initial Code Node Workflow',
			nodes: [
				{
					id: 'code-node-1',
					name: 'Code',
					type: 'n8n-nodes-base.code',
					typeVersion: 2,
					position: [250, 300],
					parameters: {
						mode: 'runOnceForAllItems',
						language: 'javaScript',
						jsCode: initialCode,
					},
				},
			],
			connections: {},
			staticData: null,
			settings: {
				saveExecutionProgress: true,
				saveManualExecutions: true,
				saveDataErrorExecution: 'all',
				saveDataSuccessExecution: 'all',
				executionTimeout: 3600,
				timezone: 'America/New_York',
				executionOrder: 'v1',
				callerPolicy: 'workflowsFromSameOwner',
				availableInMCP: false,
			},
		};

		const createResponse = await authMemberAgent.post('/workflows').send(initialPayload);
		expect(createResponse.statusCode).toBe(200);

		const workflowId = createResponse.body.id;

		/**
		 * Act: Update the workflow with modified Code node parameter
		 */
		const updatedCode = `
const result = {
  data: 'Updated workflow data',
  count: 42
};
return [{ json: result }];
`;

		const updatePayload = {
			name: 'Updated Code Node Workflow',
			nodes: [
				{
					id: 'code-node-1',
					name: 'Code',
					type: 'n8n-nodes-base.code',
					typeVersion: 2,
					position: [250, 300],
					parameters: {
						mode: 'runOnceForEachItem',
						language: 'javaScript',
						jsCode: updatedCode,
					},
				},
			],
			connections: {},
			staticData: null,
			settings: {
				saveExecutionProgress: false,
				saveManualExecutions: false,
				saveDataErrorExecution: 'all',
				saveDataSuccessExecution: 'all',
				executionTimeout: 3600,
				timezone: 'America/New_York',
				executionOrder: 'v1',
				callerPolicy: 'workflowsFromSameOwner',
				availableInMCP: false,
			},
		};

		const updateResponse = await authMemberAgent
			.put(`/workflows/${workflowId}`)
			.send(updatePayload);

		/**
		 * Assert: Verify update was successful and parameters are preserved
		 */
		expect(updateResponse.statusCode).toBe(200);
		expect(updateResponse.body.name).toBe('Updated Code Node Workflow');

		const updatedCodeNode = updateResponse.body.nodes.find(
			(node: INode) => node.type === 'n8n-nodes-base.code',
		);

		expect(updatedCodeNode).toBeDefined();
		expect(updatedCodeNode.parameters.jsCode).toBe(updatedCode);
		expect(updatedCodeNode.parameters.mode).toBe('runOnceForEachItem');
		expect(updatedCodeNode.parameters.language).toBe('javaScript');

		/**
		 * Act: Retrieve the updated workflow
		 */
		const getResponse = await authMemberAgent.get(`/workflows/${workflowId}`);

		/**
		 * Assert: Verify all parameters are still present after retrieval
		 */
		expect(getResponse.statusCode).toBe(200);

		const retrievedUpdatedNode = getResponse.body.nodes.find(
			(node: INode) => node.type === 'n8n-nodes-base.code',
		);

		expect(retrievedUpdatedNode).toBeDefined();
		expect(retrievedUpdatedNode.parameters.jsCode).toBe(updatedCode);
		expect(retrievedUpdatedNode.parameters.mode).toBe('runOnceForEachItem');
		expect(retrievedUpdatedNode.parameters.language).toBe('javaScript');
	});
});<|MERGE_RESOLUTION|>--- conflicted
+++ resolved
@@ -1,12 +1,7 @@
 import {
 	createTeamProject,
 	createWorkflow,
-<<<<<<< HEAD
-	createWorkflowWithTrigger,
-	createWorkflowHistory,
-=======
 	createWorkflowWithTriggerAndHistory,
->>>>>>> baefd3aa
 	testDb,
 	mockInstance,
 } from '@n8n/backend-test-utils';
@@ -435,9 +430,8 @@
 
 	test('should return activeVersion for all workflows', async () => {
 		const inactiveWorkflow = await createWorkflow({}, member);
-		const activeWorkflow = await createWorkflowWithTrigger({}, member);
-
-		await createWorkflowHistory(activeWorkflow, member);
+		const activeWorkflow = await createWorkflowWithTriggerAndHistory({}, member);
+
 		await authMemberAgent.post(`/workflows/${activeWorkflow.id}/activate`);
 
 		const response = await authMemberAgent.get('/workflows');
@@ -469,9 +463,8 @@
 
 	test('should return activeVersion when filtering by active=true', async () => {
 		await createWorkflow({}, member);
-		const activeWorkflow = await createWorkflowWithTrigger({}, member);
-
-		await createWorkflowHistory(activeWorkflow, member);
+		const activeWorkflow = await createWorkflowWithTriggerAndHistory({}, member);
+
 		await authMemberAgent.post(`/workflows/${activeWorkflow.id}/activate`);
 
 		const response = await authMemberAgent.get('/workflows?active=true');
@@ -584,9 +577,8 @@
 	});
 
 	test('should return activeVersion for active workflow', async () => {
-		const workflow = await createWorkflowWithTrigger({}, member);
-
-		await createWorkflowHistory(workflow, member);
+		const workflow = await createWorkflowWithTriggerAndHistory({}, member);
+
 		await authMemberAgent.post(`/workflows/${workflow.id}/activate`);
 
 		const response = await authMemberAgent.get(`/workflows/${workflow.id}`);
@@ -745,9 +737,30 @@
 	});
 
 	test('should set activeVersionId when activating workflow', async () => {
-		const workflow = await createWorkflowWithTrigger({}, member);
-
-		await createWorkflowHistory(workflow, member);
+		const workflow = await createWorkflowWithTriggerAndHistory({}, member);
+
+		const response = await authMemberAgent.post(`/workflows/${workflow.id}/activate`);
+
+		expect(response.statusCode).toBe(200);
+		expect(response.body.active).toBe(true);
+
+		const sharedWorkflow = await Container.get(SharedWorkflowRepository).findOne({
+			where: {
+				projectId: memberPersonalProject.id,
+				workflowId: workflow.id,
+			},
+			relations: ['workflow', 'workflow.activeVersion'],
+		});
+
+		expect(sharedWorkflow?.workflow.active).toBe(true);
+		expect(sharedWorkflow?.workflow.activeVersion).not.toBeNull();
+		expect(sharedWorkflow?.workflow.activeVersion?.versionId).toBe(workflow.versionId);
+		expect(sharedWorkflow?.workflow.activeVersion?.nodes).toEqual(workflow.nodes);
+		expect(sharedWorkflow?.workflow.activeVersion?.connections).toEqual(workflow.connections);
+	});
+
+	test('should set activeVersionId when activating workflow', async () => {
+		const workflow = await createWorkflowWithTriggerAndHistory({}, member);
 
 		const response = await authMemberAgent.post(`/workflows/${workflow.id}/activate`);
 
@@ -866,9 +879,39 @@
 	});
 
 	test('should clear activeVersionId when deactivating workflow', async () => {
-		const workflow = await createWorkflowWithTrigger({}, member);
-
-		await createWorkflowHistory(workflow, member);
+		const workflow = await createWorkflowWithTriggerAndHistory({}, member);
+
+		await authMemberAgent.post(`/workflows/${workflow.id}/activate`);
+		let sharedWorkflow = await Container.get(SharedWorkflowRepository).findOne({
+			where: {
+				projectId: memberPersonalProject.id,
+				workflowId: workflow.id,
+			},
+			relations: ['workflow', 'workflow.activeVersion'],
+		});
+
+		expect(sharedWorkflow?.workflow.active).toBe(true);
+		expect(sharedWorkflow?.workflow.activeVersion).not.toBeNull();
+
+		const deactivateResponse = await authMemberAgent.post(`/workflows/${workflow.id}/deactivate`);
+
+		expect(deactivateResponse.statusCode).toBe(200);
+		expect(deactivateResponse.body.active).toBe(false);
+
+		sharedWorkflow = await Container.get(SharedWorkflowRepository).findOne({
+			where: {
+				projectId: memberPersonalProject.id,
+				workflowId: workflow.id,
+			},
+			relations: ['workflow', 'workflow.activeVersion'],
+		});
+
+		expect(sharedWorkflow?.workflow.active).toBe(false);
+		expect(sharedWorkflow?.workflow.activeVersion).toBeNull();
+	});
+
+	test('should clear activeVersionId when deactivating workflow', async () => {
+		const workflow = await createWorkflowWithTriggerAndHistory({}, member);
 
 		await authMemberAgent.post(`/workflows/${workflow.id}/activate`);
 		let sharedWorkflow = await Container.get(SharedWorkflowRepository).findOne({
@@ -1272,9 +1315,7 @@
 	});
 
 	test('should update activeVersionId when updating an active workflow', async () => {
-		const workflow = await createWorkflowWithTrigger({}, member);
-
-		await createWorkflowHistory(workflow, member);
+		const workflow = await createWorkflowWithTriggerAndHistory({}, member);
 
 		await authMemberAgent.post(`/workflows/${workflow.id}/activate`);
 		let sharedWorkflow = await Container.get(SharedWorkflowRepository).findOne({
@@ -1370,7 +1411,7 @@
 	});
 
 	test('should not allow setting active field via PUT request', async () => {
-		const workflow = await createWorkflowWithTrigger({}, member);
+		const workflow = await createWorkflowWithTriggerAndHistory({}, member);
 
 		const updatePayload = {
 			name: 'Try to activate via update',
