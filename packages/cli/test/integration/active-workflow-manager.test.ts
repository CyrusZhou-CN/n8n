--- conflicted
+++ resolved
@@ -1,16 +1,10 @@
-<<<<<<< HEAD
 import {
-	createWorkflow,
-	createWorkflowHistory,
+	createWorkflowWithHistory,
 	setActiveVersion,
 	testDb,
 	mockInstance,
 } from '@n8n/backend-test-utils';
 import type { IWorkflowDb, Project, User, WebhookEntity } from '@n8n/db';
-=======
-import { createWorkflowWithHistory, testDb, mockInstance } from '@n8n/backend-test-utils';
-import type { Project, WebhookEntity } from '@n8n/db';
->>>>>>> baefd3aa
 import { WorkflowRepository } from '@n8n/db';
 import { Container } from '@n8n/di';
 import { mock } from 'jest-mock-extended';
@@ -55,7 +49,7 @@
 let activeWorkflowManager: ActiveWorkflowManager;
 
 let createActiveWorkflow: (
-	workflowOptions?: Parameters<typeof createWorkflow>[0],
+	workflowOptions?: Parameters<typeof createWorkflowWithHistory>[0],
 ) => Promise<IWorkflowBase>;
 let createInactiveWorkflow: () => Promise<IWorkflowBase>;
 let owner: User;
@@ -78,20 +72,13 @@
 
 	await utils.initNodeTypes(nodes);
 
-<<<<<<< HEAD
 	owner = await createOwner();
 	createActiveWorkflow = async (workflowOptions: Partial<IWorkflowDb> = {}) => {
-		const workflow = await createWorkflow({ active: true, ...workflowOptions }, owner);
-		await createWorkflowHistory(workflow, owner);
+		const workflow = await createWorkflowWithHistory({ active: true, ...workflowOptions }, owner);
 		await setActiveVersion(workflow.id, workflow.versionId);
 		return workflow;
 	};
-	createInactiveWorkflow = async () => await createWorkflow({ active: false }, owner);
-=======
-	const owner = await createOwner();
-	createActiveWorkflow = async () => await createWorkflowWithHistory({ active: true }, owner);
 	createInactiveWorkflow = async () => await createWorkflowWithHistory({ active: false }, owner);
->>>>>>> baefd3aa
 	Container.get(InstanceSettings).markAsLeader();
 });
 
@@ -201,11 +188,7 @@
 		);
 
 		// Create a workflow which has a form trigger
-<<<<<<< HEAD
 		const dbWorkflow = await createActiveWorkflow({
-=======
-		const dbWorkflow = await createWorkflowWithHistory({
->>>>>>> baefd3aa
 			nodes: [
 				{
 					id: 'uuid-1',
