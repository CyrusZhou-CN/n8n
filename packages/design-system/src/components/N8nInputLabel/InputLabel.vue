<script lang="ts" setup>
import type { TextColor } from 'n8n-design-system/types/text';

import N8nIcon from '../N8nIcon';
import N8nText from '../N8nText';
import N8nTooltip from '../N8nTooltip';

const SIZE = ['small', 'medium', 'large'] as const;

interface InputLabelProps {
	compact?: boolean;
	color?: TextColor;
	label?: string;
	tooltipText?: string;
	inputName?: string;
	required?: boolean;
	bold?: boolean;
	size?: (typeof SIZE)[number];
	underline?: boolean;
	showTooltip?: boolean;
	showOptions?: boolean;
}

defineOptions({ name: 'N8nInputLabel' });
withDefaults(defineProps<InputLabelProps>(), {
	compact: false,
	bold: true,
	size: 'medium',
});

const addTargetBlank = (html: string) =>
	html && html.includes('href=') ? html.replace(/href=/g, 'target="_blank" href=') : html;
</script>

<template>
	<div
		:class="{
			[$style.container]: true,
			[$style.withOptions]: $slots.options,
		}"
		v-bind="$attrs"
		data-test-id="input-label"
	>
<<<<<<< HEAD
		<div :class="$style.labelWrapper">
			<label
				v-if="label || $slots.options"
				:for="inputName"
				:class="{
					'n8n-input-label': true,
					[$style.inputLabel]: true,
					[$style.heading]: !!label,
					[$style.underline]: underline,
					[$style[size]]: true,
					[$style.overflow]: !!$slots.options,
				}"
			>
=======
		<label
			v-if="label || $slots.options"
			:for="inputName"
			:class="{
				'n8n-input-label': true,
				[$style.inputLabel]: true,
				[$style.heading]: !!label,
				[$style.underline]: underline,
				[$style[size]]: true,
				[$style.overflow]: !!$slots.options,
			}"
		>
			<div :class="$style['main-content']">
>>>>>>> 0da11149
				<div v-if="label" :class="$style.title">
					<N8nText
						:bold="bold"
						:size="size"
						:compact="compact"
						:color="color"
						:class="{
							[$style.textEllipses]: showOptions,
						}"
					>
						{{ label }}
						<N8nText v-if="required" color="primary" :bold="bold" :size="size">*</N8nText>
					</N8nText>
				</div>
				<span
					v-if="tooltipText && label"
					:class="[$style.infoIcon, showTooltip ? $style.visible : $style.hidden]"
				>
					<N8nTooltip placement="top" :popper-class="$style.tooltipPopper" :show-after="300">
						<N8nIcon icon="question-circle" size="small" />
						<template #content>
							<div v-n8n-html="addTargetBlank(tooltipText)" />
						</template>
					</N8nTooltip>
				</span>
<<<<<<< HEAD
=======
			</div>
			<div :class="$style['trailing-content']">
>>>>>>> 0da11149
				<div
					v-if="$slots.options && label"
					:class="{ [$style.overlay]: true, [$style.visible]: showOptions }"
				/>
				<div
					v-if="$slots.options"
					:class="{ [$style.options]: true, [$style.visible]: showOptions }"
					:data-test-id="`${inputName}-parameter-input-options-container`"
				>
					<slot name="options" />
				</div>
<<<<<<< HEAD
			</label>
			<div
				v-if="$slots.persistentOptions"
				class="pl-4xs"
				:data-test-id="`${inputName}-parameter-input-persistent-options-container`"
			>
				<slot name="persistentOptions" />
=======
				<div
					v-if="$slots.issues"
					:class="$style.issues"
					:data-test-id="`${inputName}-parameter-input-issues-container`"
				>
					<slot name="issues" />
				</div>
>>>>>>> 0da11149
			</div>
		</div>
		<slot />
	</div>
</template>

<style lang="scss" module>
.labelWrapper {
	display: inline-flex;
	flex-direction: row;
}

.container {
	display: flex;
	flex-direction: column;

	label {
		display: flex;
		justify-content: space-between;
	}
}

.main-content {
	display: flex;
	&:hover {
		.infoIcon {
			opacity: 1;

			&:hover {
				color: var(--color-text-base);
			}
		}
	}
}

.trailing-content {
	display: flex;
	gap: var(--spacing-3xs);

	* {
		align-self: center;
	}
}

.inputLabel {
	display: block;
	align-items: center;
	flex-grow: 1;
}
.container:hover,
.inputLabel:hover {
	.options {
		opacity: 1;
		transition: opacity 100ms ease-in; // transition on hover in
	}

	.overlay {
		opacity: 1;
		transition: opacity 100ms ease-in; // transition on hover in
	}
}
.withOptions:hover {
	.title > span {
		text-overflow: ellipsis;
		overflow: hidden;
	}
}

.title {
	display: flex;
	align-items: center;
	min-width: 0;

	> * {
		white-space: nowrap;
	}
}

.infoIcon {
	display: flex;
	align-items: center;
	color: var(--color-text-light);
	margin-left: var(--spacing-4xs);
	z-index: 1;
}

.options {
	opacity: 0;
	transition: opacity 250ms cubic-bezier(0.98, -0.06, 0.49, -0.2); // transition on hover out
	display: flex;
	align-self: center;
}

.issues {
	display: flex;
	align-self: center;
}

.overlay {
	position: relative;
	flex-grow: 1;
	opacity: 0;
	transition: opacity 250ms cubic-bezier(0.98, -0.06, 0.49, -0.2); // transition on hover out

	> div {
		position: absolute;
		width: 60px;
		height: 19px;
		top: 0;
		right: 0;
		z-index: 0;

		background: linear-gradient(
			270deg,
			var(--color-foreground-xlight) 72.19%,
			rgba(255, 255, 255, 0) 107.45%
		);
	}
}

.hidden {
	opacity: 0;
}

.visible {
	opacity: 1;
}

.overflow {
	overflow-x: hidden;
	overflow-y: clip;
}

.textEllipses {
	text-overflow: ellipsis;
	overflow: hidden;
}

.heading {
	display: flex;

	&.small {
		margin-bottom: var(--spacing-5xs);
	}
	&.medium {
		margin-bottom: var(--spacing-2xs);
	}
}

.underline {
	border-bottom: var(--border-base);
}

:root .tooltipPopper {
	line-height: var(--font-line-height-compact);
	max-width: 400px;

	li {
		margin-left: var(--spacing-s);
	}

	code {
		color: var(--color-text-dark);
		font-size: var(--font-size-3xs);
		background: var(--color-background-medium);
		padding: var(--spacing-5xs);
		border-radius: var(--border-radius-base);
	}
}
</style><|MERGE_RESOLUTION|>--- conflicted
+++ resolved
@@ -41,7 +41,6 @@
 		v-bind="$attrs"
 		data-test-id="input-label"
 	>
-<<<<<<< HEAD
 		<div :class="$style.labelWrapper">
 			<label
 				v-if="label || $slots.options"
@@ -55,80 +54,61 @@
 					[$style.overflow]: !!$slots.options,
 				}"
 			>
-=======
-		<label
-			v-if="label || $slots.options"
-			:for="inputName"
-			:class="{
-				'n8n-input-label': true,
-				[$style.inputLabel]: true,
-				[$style.heading]: !!label,
-				[$style.underline]: underline,
-				[$style[size]]: true,
-				[$style.overflow]: !!$slots.options,
-			}"
-		>
-			<div :class="$style['main-content']">
->>>>>>> 0da11149
-				<div v-if="label" :class="$style.title">
-					<N8nText
-						:bold="bold"
-						:size="size"
-						:compact="compact"
-						:color="color"
-						:class="{
-							[$style.textEllipses]: showOptions,
-						}"
-					>
-						{{ label }}
-						<N8nText v-if="required" color="primary" :bold="bold" :size="size">*</N8nText>
-					</N8nText>
+				<div :class="$style['main-content']">
+					<div v-if="label" :class="$style.title">
+						<N8nText
+							:bold="bold"
+							:size="size"
+							:compact="compact"
+							:color="color"
+							:class="{
+								[$style.textEllipses]: showOptions,
+							}"
+						>
+							{{ label }}
+							<N8nText v-if="required" color="primary" :bold="bold" :size="size">*</N8nText>
+						</N8nText>
+					</div>
+					<span
+						v-if="tooltipText && label"
+						:class="[$style.infoIcon, showTooltip ? $style.visible : $style.hidden]"
+					>
+						<N8nTooltip placement="top" :popper-class="$style.tooltipPopper" :show-after="300">
+							<N8nIcon icon="question-circle" size="small" />
+							<template #content>
+								<div v-n8n-html="addTargetBlank(tooltipText)" />
+							</template>
+						</N8nTooltip>
+					</span>
 				</div>
-				<span
-					v-if="tooltipText && label"
-					:class="[$style.infoIcon, showTooltip ? $style.visible : $style.hidden]"
-				>
-					<N8nTooltip placement="top" :popper-class="$style.tooltipPopper" :show-after="300">
-						<N8nIcon icon="question-circle" size="small" />
-						<template #content>
-							<div v-n8n-html="addTargetBlank(tooltipText)" />
-						</template>
-					</N8nTooltip>
-				</span>
-<<<<<<< HEAD
-=======
-			</div>
-			<div :class="$style['trailing-content']">
->>>>>>> 0da11149
-				<div
-					v-if="$slots.options && label"
-					:class="{ [$style.overlay]: true, [$style.visible]: showOptions }"
-				/>
-				<div
-					v-if="$slots.options"
-					:class="{ [$style.options]: true, [$style.visible]: showOptions }"
-					:data-test-id="`${inputName}-parameter-input-options-container`"
-				>
-					<slot name="options" />
+				<div :class="$style['trailing-content']">
+					<div
+						v-if="$slots.options && label"
+						:class="{ [$style.overlay]: true, [$style.visible]: showOptions }"
+					/>
+					<div
+						v-if="$slots.options"
+						:class="{ [$style.options]: true, [$style.visible]: showOptions }"
+						:data-test-id="`${inputName}-parameter-input-options-container`"
+					>
+						<slot name="options" />
+					</div>
+					<div
+						v-if="$slots.issues"
+						:class="$style.issues"
+						:data-test-id="`${inputName}-parameter-input-issues-container`"
+					>
+						<slot name="issues" />
+					</div>
+					<div
+						v-if="$slots.persistentOptions"
+						class="pl-4xs"
+						:data-test-id="`${inputName}-parameter-input-persistent-options-container`"
+					>
+						<slot name="persistentOptions" />
+					</div>
 				</div>
-<<<<<<< HEAD
 			</label>
-			<div
-				v-if="$slots.persistentOptions"
-				class="pl-4xs"
-				:data-test-id="`${inputName}-parameter-input-persistent-options-container`"
-			>
-				<slot name="persistentOptions" />
-=======
-				<div
-					v-if="$slots.issues"
-					:class="$style.issues"
-					:data-test-id="`${inputName}-parameter-input-issues-container`"
-				>
-					<slot name="issues" />
-				</div>
->>>>>>> 0da11149
-			</div>
 		</div>
 		<slot />
 	</div>
