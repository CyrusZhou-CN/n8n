{
  "name": "n8n-nodes-base",
  "version": "0.139.0",
  "description": "Base nodes of n8n",
  "license": "SEE LICENSE IN LICENSE.md",
  "homepage": "https://n8n.io",
  "author": {
    "name": "Jan Oberhauser",
    "email": "jan@n8n.io"
  },
  "repository": {
    "type": "git",
    "url": "git+https://github.com/n8n-io/n8n.git"
  },
  "main": "dist/src/index",
  "types": "dist/src/index.d.ts",
  "scripts": {
    "dev": "npm run watch",
    "build": "tsc && gulp",
    "format": "cd ../.. && node_modules/prettier/bin-prettier.js packages/nodes-base/**/**.ts --write",
    "lint": "tslint -p tsconfig.json -c tslint.json",
    "lintfix": "tslint --fix -p tsconfig.json -c tslint.json",
    "nodelinter": "nodelinter",
    "watch": "tsc --watch",
    "test": "jest"
  },
  "files": [
    "dist"
  ],
  "n8n": {
    "credentials": [
      "dist/credentials/ActionNetworkApi.credentials.js",
      "dist/credentials/ActiveCampaignApi.credentials.js",
      "dist/credentials/AgileCrmApi.credentials.js",
      "dist/credentials/AcuitySchedulingApi.credentials.js",
      "dist/credentials/AcuitySchedulingOAuth2Api.credentials.js",
      "dist/credentials/AirtableApi.credentials.js",
      "dist/credentials/Amqp.credentials.js",
      "dist/credentials/AsanaApi.credentials.js",
      "dist/credentials/AsanaOAuth2Api.credentials.js",
      "dist/credentials/ApiTemplateIoApi.credentials.js",
      "dist/credentials/AutomizyApi.credentials.js",
      "dist/credentials/AutopilotApi.credentials.js",
      "dist/credentials/Aws.credentials.js",
      "dist/credentials/AffinityApi.credentials.js",
      "dist/credentials/BannerbearApi.credentials.js",
      "dist/credentials/BeeminderApi.credentials.js",
      "dist/credentials/BaserowApi.credentials.js",
      "dist/credentials/BitbucketApi.credentials.js",
      "dist/credentials/BitlyApi.credentials.js",
      "dist/credentials/BitlyOAuth2Api.credentials.js",
      "dist/credentials/BitwardenApi.credentials.js",
      "dist/credentials/BoxOAuth2Api.credentials.js",
      "dist/credentials/BrandfetchApi.credentials.js",
      "dist/credentials/BubbleApi.credentials.js",
      "dist/credentials/ChargebeeApi.credentials.js",
      "dist/credentials/CircleCiApi.credentials.js",
      "dist/credentials/CiscoWebexOAuth2Api.credentials.js",
      "dist/credentials/ClearbitApi.credentials.js",
      "dist/credentials/ClickUpApi.credentials.js",
      "dist/credentials/ClickUpOAuth2Api.credentials.js",
      "dist/credentials/ClockifyApi.credentials.js",
      "dist/credentials/CockpitApi.credentials.js",
      "dist/credentials/CodaApi.credentials.js",
      "dist/credentials/ContentfulApi.credentials.js",
      "dist/credentials/ConvertKitApi.credentials.js",
      "dist/credentials/CopperApi.credentials.js",
      "dist/credentials/CortexApi.credentials.js",
      "dist/credentials/CalendlyApi.credentials.js",
      "dist/credentials/CustomerIoApi.credentials.js",
      "dist/credentials/S3.credentials.js",
      "dist/credentials/CrateDb.credentials.js",
      "dist/credentials/DeepLApi.credentials.js",
      "dist/credentials/DemioApi.credentials.js",
      "dist/credentials/DiscourseApi.credentials.js",
      "dist/credentials/DisqusApi.credentials.js",
      "dist/credentials/DriftApi.credentials.js",
      "dist/credentials/DriftOAuth2Api.credentials.js",
      "dist/credentials/DropboxApi.credentials.js",
      "dist/credentials/DropboxOAuth2Api.credentials.js",
      "dist/credentials/EgoiApi.credentials.js",
      "dist/credentials/ElasticsearchApi.credentials.js",
<<<<<<< HEAD
      "dist/credentials/EloquaApi.credentials.js",
      "dist/credentials/EloquaOAuth2Api.credentials.js",
=======
      "dist/credentials/ElasticSecurityApi.credentials.js",
>>>>>>> 86184157
      "dist/credentials/EmeliaApi.credentials.js",
      "dist/credentials/ERPNextApi.credentials.js",
      "dist/credentials/EventbriteApi.credentials.js",
      "dist/credentials/EventbriteOAuth2Api.credentials.js",
      "dist/credentials/FacebookGraphApi.credentials.js",
      "dist/credentials/FacebookGraphAppApi.credentials.js",
      "dist/credentials/FreshdeskApi.credentials.js",
      "dist/credentials/FreshserviceApi.credentials.js",
      "dist/credentials/FreshworksCrmApi.credentials.js",
      "dist/credentials/FileMaker.credentials.js",
      "dist/credentials/FlowApi.credentials.js",
      "dist/credentials/FormstackApi.credentials.js",
      "dist/credentials/FormstackOAuth2Api.credentials.js",
      "dist/credentials/Ftp.credentials.js",
      "dist/credentials/FormIoApi.credentials.js",
      "dist/credentials/GetResponseApi.credentials.js",
      "dist/credentials/GetResponseOAuth2Api.credentials.js",
      "dist/credentials/GhostAdminApi.credentials.js",
      "dist/credentials/GhostContentApi.credentials.js",
      "dist/credentials/GitPassword.credentials.js",
      "dist/credentials/GithubApi.credentials.js",
      "dist/credentials/GithubOAuth2Api.credentials.js",
      "dist/credentials/GitlabApi.credentials.js",
      "dist/credentials/GitlabOAuth2Api.credentials.js",
      "dist/credentials/GmailOAuth2Api.credentials.js",
      "dist/credentials/GoogleAnalyticsOAuth2Api.credentials.js",
      "dist/credentials/GoogleApi.credentials.js",
      "dist/credentials/GoogleBigQueryOAuth2Api.credentials.js",
      "dist/credentials/GoogleBooksOAuth2Api.credentials.js",
      "dist/credentials/GoogleCalendarOAuth2Api.credentials.js",
      "dist/credentials/GoogleContactsOAuth2Api.credentials.js",
      "dist/credentials/GoogleDocsOAuth2Api.credentials.js",
      "dist/credentials/GoogleCloudNaturalLanguageOAuth2Api.credentials.js",
      "dist/credentials/GoogleDriveOAuth2Api.credentials.js",
      "dist/credentials/GoogleFirebaseCloudFirestoreOAuth2Api.credentials.js",
      "dist/credentials/GoogleFirebaseRealtimeDatabaseOAuth2Api.credentials.js",
      "dist/credentials/GoogleOAuth2Api.credentials.js",
      "dist/credentials/GooglePerspectiveOAuth2Api.credentials.js",
      "dist/credentials/GoogleSheetsOAuth2Api.credentials.js",
      "dist/credentials/GoogleSlidesOAuth2Api.credentials.js",
      "dist/credentials/GSuiteAdminOAuth2Api.credentials.js",
      "dist/credentials/GoogleTasksOAuth2Api.credentials.js",
      "dist/credentials/GoogleTranslateOAuth2Api.credentials.js",
      "dist/credentials/GotifyApi.credentials.js",
      "dist/credentials/GoToWebinarOAuth2Api.credentials.js",
      "dist/credentials/GristApi.credentials.js",
      "dist/credentials/YouTubeOAuth2Api.credentials.js",
      "dist/credentials/GumroadApi.credentials.js",
      "dist/credentials/HarvestApi.credentials.js",
      "dist/credentials/HarvestOAuth2Api.credentials.js",
      "dist/credentials/HelpScoutOAuth2Api.credentials.js",
      "dist/credentials/HomeAssistantApi.credentials.js",
      "dist/credentials/HttpBasicAuth.credentials.js",
      "dist/credentials/HttpDigestAuth.credentials.js",
      "dist/credentials/HttpHeaderAuth.credentials.js",
      "dist/credentials/HubspotApi.credentials.js",
      "dist/credentials/HubspotDeveloperApi.credentials.js",
      "dist/credentials/HubspotOAuth2Api.credentials.js",
      "dist/credentials/HumanticAiApi.credentials.js",
      "dist/credentials/HunterApi.credentials.js",
      "dist/credentials/IterableApi.credentials.js",
      "dist/credentials/Imap.credentials.js",
      "dist/credentials/IntercomApi.credentials.js",
      "dist/credentials/InvoiceNinjaApi.credentials.js",
      "dist/credentials/JiraSoftwareCloudApi.credentials.js",
      "dist/credentials/JiraSoftwareServerApi.credentials.js",
      "dist/credentials/JotFormApi.credentials.js",
      "dist/credentials/Kafka.credentials.js",
      "dist/credentials/KeapOAuth2Api.credentials.js",
      "dist/credentials/KitemakerApi.credentials.js",
      "dist/credentials/LemlistApi.credentials.js",
      "dist/credentials/LineNotifyOAuth2Api.credentials.js",
      "dist/credentials/LingvaNexApi.credentials.js",
      "dist/credentials/LinkedInOAuth2Api.credentials.js",
      "dist/credentials/Magento2Api.credentials.js",
      "dist/credentials/MailerLiteApi.credentials.js",
      "dist/credentials/MailcheckApi.credentials.js",
      "dist/credentials/MailchimpApi.credentials.js",
      "dist/credentials/MailchimpOAuth2Api.credentials.js",
      "dist/credentials/MailgunApi.credentials.js",
      "dist/credentials/MailjetEmailApi.credentials.js",
      "dist/credentials/MailjetSmsApi.credentials.js",
      "dist/credentials/MandrillApi.credentials.js",
      "dist/credentials/MarketstackApi.credentials.js",
      "dist/credentials/MatrixApi.credentials.js",
      "dist/credentials/MattermostApi.credentials.js",
      "dist/credentials/MauticApi.credentials.js",
      "dist/credentials/MauticOAuth2Api.credentials.js",
      "dist/credentials/MediumApi.credentials.js",
      "dist/credentials/MediumOAuth2Api.credentials.js",
      "dist/credentials/MessageBirdApi.credentials.js",
      "dist/credentials/MicrosoftExcelOAuth2Api.credentials.js",
      "dist/credentials/MicrosoftOAuth2Api.credentials.js",
      "dist/credentials/MicrosoftOneDriveOAuth2Api.credentials.js",
      "dist/credentials/MicrosoftOutlookOAuth2Api.credentials.js",
      "dist/credentials/MicrosoftSql.credentials.js",
      "dist/credentials/MicrosoftTeamsOAuth2Api.credentials.js",
      "dist/credentials/MicrosoftToDoOAuth2Api.credentials.js",
      "dist/credentials/MindeeReceiptApi.credentials.js",
      "dist/credentials/MindeeInvoiceApi.credentials.js",
      "dist/credentials/MispApi.credentials.js",
      "dist/credentials/MonicaCrmApi.credentials.js",
      "dist/credentials/MoceanApi.credentials.js",
      "dist/credentials/MondayComApi.credentials.js",
      "dist/credentials/MondayComOAuth2Api.credentials.js",
      "dist/credentials/MongoDb.credentials.js",
      "dist/credentials/Mqtt.credentials.js",
      "dist/credentials/Msg91Api.credentials.js",
      "dist/credentials/MySql.credentials.js",
      "dist/credentials/NasaApi.credentials.js",
      "dist/credentials/NetlifyApi.credentials.js",
      "dist/credentials/NextCloudApi.credentials.js",
      "dist/credentials/NextCloudOAuth2Api.credentials.js",
      "dist/credentials/NocoDb.credentials.js",
      "dist/credentials/NotionApi.credentials.js",
      "dist/credentials/NotionOAuth2Api.credentials.js",
      "dist/credentials/OAuth1Api.credentials.js",
      "dist/credentials/OAuth2Api.credentials.js",
      "dist/credentials/OpenWeatherMapApi.credentials.js",
      "dist/credentials/OrbitApi.credentials.js",
      "dist/credentials/OuraApi.credentials.js",
      "dist/credentials/PaddleApi.credentials.js",
      "dist/credentials/PagerDutyApi.credentials.js",
      "dist/credentials/PagerDutyOAuth2Api.credentials.js",
      "dist/credentials/PayPalApi.credentials.js",
      "dist/credentials/PeekalinkApi.credentials.js",
      "dist/credentials/PhantombusterApi.credentials.js",
      "dist/credentials/PipedriveApi.credentials.js",
      "dist/credentials/PipedriveOAuth2Api.credentials.js",
      "dist/credentials/PhilipsHueOAuth2Api.credentials.js",
      "dist/credentials/PlivoApi.credentials.js",
      "dist/credentials/Postgres.credentials.js",
      "dist/credentials/PostHogApi.credentials.js",
      "dist/credentials/PostmarkApi.credentials.js",
      "dist/credentials/ProfitWellApi.credentials.js",
      "dist/credentials/PushbulletOAuth2Api.credentials.js",
      "dist/credentials/PushoverApi.credentials.js",
      "dist/credentials/PushcutApi.credentials.js",
      "dist/credentials/QuestDb.credentials.js",
      "dist/credentials/QuickBaseApi.credentials.js",
      "dist/credentials/QuickBooksOAuth2Api.credentials.js",
      "dist/credentials/RabbitMQ.credentials.js",
      "dist/credentials/RaindropOAuth2Api.credentials.js",
      "dist/credentials/RedditOAuth2Api.credentials.js",
      "dist/credentials/Redis.credentials.js",
      "dist/credentials/RocketchatApi.credentials.js",
      "dist/credentials/RundeckApi.credentials.js",
      "dist/credentials/SalesforceJwtApi.credentials.js",
      "dist/credentials/SalesforceOAuth2Api.credentials.js",
      "dist/credentials/SalesmateApi.credentials.js",
      "dist/credentials/SeaTableApi.credentials.js",
      "dist/credentials/SecurityScorecardApi.credentials.js",
      "dist/credentials/SegmentApi.credentials.js",
      "dist/credentials/SendGridApi.credentials.js",
      "dist/credentials/SendyApi.credentials.js",
      "dist/credentials/SentryIoApi.credentials.js",
      "dist/credentials/SentryIoServerApi.credentials.js",
      "dist/credentials/SentryIoOAuth2Api.credentials.js",
      "dist/credentials/ServiceNowOAuth2Api.credentials.js",
      "dist/credentials/ShopifyApi.credentials.js",
      "dist/credentials/Signl4Api.credentials.js",
      "dist/credentials/SlackApi.credentials.js",
      "dist/credentials/SlackOAuth2Api.credentials.js",
      "dist/credentials/Sms77Api.credentials.js",
      "dist/credentials/Snowflake.credentials.js",
      "dist/credentials/Smtp.credentials.js",
      "dist/credentials/SpotifyOAuth2Api.credentials.js",
      "dist/credentials/StackbyApi.credentials.js",
      "dist/credentials/StravaOAuth2Api.credentials.js",
      "dist/credentials/StripeApi.credentials.js",
      "dist/credentials/SalesmateApi.credentials.js",
      "dist/credentials/SegmentApi.credentials.js",
      "dist/credentials/SshPassword.credentials.js",
      "dist/credentials/SshPrivateKey.credentials.js",
      "dist/credentials/Sftp.credentials.js",
      "dist/credentials/Signl4Api.credentials.js",
      "dist/credentials/SplunkApi.credentials.js",
      "dist/credentials/SpontitApi.credentials.js",
      "dist/credentials/SpotifyOAuth2Api.credentials.js",
      "dist/credentials/StoryblokContentApi.credentials.js",
      "dist/credentials/StoryblokManagementApi.credentials.js",
      "dist/credentials/StrapiApi.credentials.js",
      "dist/credentials/SuiteCrmApi.credentials.js",
      "dist/credentials/SurveyMonkeyApi.credentials.js",
      "dist/credentials/SurveyMonkeyOAuth2Api.credentials.js",
      "dist/credentials/TaigaApi.credentials.js",
      "dist/credentials/TapfiliateApi.credentials.js",
      "dist/credentials/TelegramApi.credentials.js",
      "dist/credentials/TheHiveApi.credentials.js",
      "dist/credentials/TimescaleDb.credentials.js",
      "dist/credentials/TodoistApi.credentials.js",
      "dist/credentials/TodoistOAuth2Api.credentials.js",
      "dist/credentials/TravisCiApi.credentials.js",
      "dist/credentials/TrelloApi.credentials.js",
      "dist/credentials/TwilioApi.credentials.js",
      "dist/credentials/TwistOAuth2Api.credentials.js",
      "dist/credentials/TwitterOAuth1Api.credentials.js",
      "dist/credentials/TypeformApi.credentials.js",
      "dist/credentials/TypeformOAuth2Api.credentials.js",
      "dist/credentials/TogglApi.credentials.js",
      "dist/credentials/TwakeCloudApi.credentials.js",
      "dist/credentials/TwakeServerApi.credentials.js",
      "dist/credentials/UnleashedSoftwareApi.credentials.js",
      "dist/credentials/UpleadApi.credentials.js",
      "dist/credentials/UProcApi.credentials.js",
      "dist/credentials/UptimeRobotApi.credentials.js",
      "dist/credentials/UrlScanIoApi.credentials.js",
      "dist/credentials/VeroApi.credentials.js",
      "dist/credentials/VonageApi.credentials.js",
      "dist/credentials/WebflowApi.credentials.js",
      "dist/credentials/WebflowOAuth2Api.credentials.js",
      "dist/credentials/WekanApi.credentials.js",
      "dist/credentials/WiseApi.credentials.js",
      "dist/credentials/WooCommerceApi.credentials.js",
      "dist/credentials/WordpressApi.credentials.js",
      "dist/credentials/WufooApi.credentials.js",
      "dist/credentials/XeroOAuth2Api.credentials.js",
      "dist/credentials/YourlsApi.credentials.js",
      "dist/credentials/ZendeskApi.credentials.js",
      "dist/credentials/ZendeskOAuth2Api.credentials.js",
      "dist/credentials/ZohoOAuth2Api.credentials.js",
      "dist/credentials/ZoomApi.credentials.js",
      "dist/credentials/ZoomOAuth2Api.credentials.js",
      "dist/credentials/ZulipApi.credentials.js"
    ],
    "nodes": [
      "dist/nodes/ActionNetwork/ActionNetwork.node.js",
      "dist/nodes/ActiveCampaign/ActiveCampaign.node.js",
      "dist/nodes/ActiveCampaign/ActiveCampaignTrigger.node.js",
      "dist/nodes/ActiveCampaignLegacy/ActiveCampaignLegacy.node.js",
      "dist/nodes/AgileCrm/AgileCrm.node.js",
      "dist/nodes/Airtable/Airtable.node.js",
      "dist/nodes/Airtable/AirtableTrigger.node.js",
      "dist/nodes/AcuityScheduling/AcuitySchedulingTrigger.node.js",
      "dist/nodes/Amqp/Amqp.node.js",
      "dist/nodes/Amqp/AmqpTrigger.node.js",
      "dist/nodes/Asana/Asana.node.js",
      "dist/nodes/Asana/AsanaTrigger.node.js",
      "dist/nodes/ApiTemplateIo/ApiTemplateIo.node.js",
      "dist/nodes/Affinity/Affinity.node.js",
      "dist/nodes/Affinity/AffinityTrigger.node.js",
      "dist/nodes/Automizy/Automizy.node.js",
      "dist/nodes/Autopilot/Autopilot.node.js",
      "dist/nodes/Autopilot/AutopilotTrigger.node.js",
      "dist/nodes/Aws/AwsLambda.node.js",
      "dist/nodes/Aws/Comprehend/AwsComprehend.node.js",
      "dist/nodes/Aws/DynamoDB/AwsDynamoDB.node.js",
      "dist/nodes/Aws/Rekognition/AwsRekognition.node.js",
      "dist/nodes/Aws/SecretsManager/AwsSecretsManager.node.js",
      "dist/nodes/Aws/S3/AwsS3.node.js",
      "dist/nodes/Aws/SES/AwsSes.node.js",
      "dist/nodes/Aws/SQS/AwsSqs.node.js",
      "dist/nodes/Aws/Transcribe/AwsTranscribe.node.js",
      "dist/nodes/Aws/AwsSns.node.js",
      "dist/nodes/Aws/AwsSnsTrigger.node.js",
      "dist/nodes/Bannerbear/Bannerbear.node.js",
      "dist/nodes/Baserow/Baserow.node.js",
      "dist/nodes/Beeminder/Beeminder.node.js",
      "dist/nodes/Bitbucket/BitbucketTrigger.node.js",
      "dist/nodes/Bitly/Bitly.node.js",
      "dist/nodes/Bitwarden/Bitwarden.node.js",
      "dist/nodes/Box/Box.node.js",
      "dist/nodes/Box/BoxTrigger.node.js",
      "dist/nodes/Brandfetch/Brandfetch.node.js",
      "dist/nodes/Bubble/Bubble.node.js",
      "dist/nodes/Calendly/CalendlyTrigger.node.js",
      "dist/nodes/Chargebee/Chargebee.node.js",
      "dist/nodes/Chargebee/ChargebeeTrigger.node.js",
      "dist/nodes/CircleCi/CircleCi.node.js",
      "dist/nodes/Cisco/Webex/CiscoWebex.node.js",
      "dist/nodes/Cisco/Webex/CiscoWebexTrigger.node.js",
      "dist/nodes/Clearbit/Clearbit.node.js",
      "dist/nodes/ClickUp/ClickUp.node.js",
      "dist/nodes/ClickUp/ClickUpTrigger.node.js",
      "dist/nodes/Clockify/ClockifyTrigger.node.js",
      "dist/nodes/Clockify/Clockify.node.js",
      "dist/nodes/Cockpit/Cockpit.node.js",
      "dist/nodes/Compression.node.js",
      "dist/nodes/Coda/Coda.node.js",
      "dist/nodes/CoinGecko/CoinGecko.node.js",
      "dist/nodes/Contentful/Contentful.node.js",
      "dist/nodes/ConvertKit/ConvertKit.node.js",
      "dist/nodes/ConvertKit/ConvertKitTrigger.node.js",
      "dist/nodes/Copper/Copper.node.js",
      "dist/nodes/Copper/CopperTrigger.node.js",
      "dist/nodes/Cortex/Cortex.node.js",
      "dist/nodes/CrateDb/CrateDb.node.js",
      "dist/nodes/Cron.node.js",
      "dist/nodes/Crypto.node.js",
      "dist/nodes/CustomerIo/CustomerIo.node.js",
      "dist/nodes/CustomerIo/CustomerIoTrigger.node.js",
      "dist/nodes/DateTime.node.js",
      "dist/nodes/DeepL/DeepL.node.js",
      "dist/nodes/Demio/Demio.node.js",
      "dist/nodes/Discord/Discord.node.js",
      "dist/nodes/Discourse/Discourse.node.js",
      "dist/nodes/Disqus/Disqus.node.js",
      "dist/nodes/Drift/Drift.node.js",
      "dist/nodes/Dropbox/Dropbox.node.js",
      "dist/nodes/EditImage.node.js",
      "dist/nodes/Egoi/Egoi.node.js",
<<<<<<< HEAD
      "dist/nodes/Elasticsearch/Elasticsearch.node.js",
      "dist/nodes/Eloqua/Eloqua.node.js",
=======
      "dist/nodes/Elastic/ElasticSecurity/ElasticSecurity.node.js",
      "dist/nodes/Elastic/Elasticsearch/Elasticsearch.node.js",
>>>>>>> 86184157
      "dist/nodes/EmailReadImap.node.js",
      "dist/nodes/EmailSend.node.js",
      "dist/nodes/Emelia/Emelia.node.js",
      "dist/nodes/Emelia/EmeliaTrigger.node.js",
      "dist/nodes/ErrorTrigger.node.js",
      "dist/nodes/ERPNext/ERPNext.node.js",
      "dist/nodes/Eventbrite/EventbriteTrigger.node.js",
      "dist/nodes/Eventbrite/Eventbrite.node.js",
      "dist/nodes/ExecuteCommand.node.js",
      "dist/nodes/ExecuteWorkflow.node.js",
      "dist/nodes/Facebook/FacebookGraphApi.node.js",
      "dist/nodes/Facebook/FacebookTrigger.node.js",
      "dist/nodes/FileMaker/FileMaker.node.js",
      "dist/nodes/Freshservice/Freshservice.node.js",
      "dist/nodes/Ftp.node.js",
      "dist/nodes/Freshdesk/Freshdesk.node.js",
      "dist/nodes/FreshworksCrm/FreshworksCrm.node.js",
      "dist/nodes/FormIo/FormIoTrigger.node.js",
      "dist/nodes/Flow/Flow.node.js",
      "dist/nodes/Flow/FlowTrigger.node.js",
      "dist/nodes/Formstack/FormstackTrigger.node.js",
      "dist/nodes/Function.node.js",
      "dist/nodes/FunctionItem.node.js",
      "dist/nodes/GetResponse/GetResponse.node.js",
      "dist/nodes/GetResponse/GetResponseTrigger.node.js",
      "dist/nodes/Ghost/Ghost.node.js",
      "dist/nodes/Git/Git.node.js",
      "dist/nodes/Github/Github.node.js",
      "dist/nodes/Github/GithubTrigger.node.js",
      "dist/nodes/Gitlab/Gitlab.node.js",
      "dist/nodes/Gitlab/GitlabTrigger.node.js",
      "dist/nodes/Google/BigQuery/GoogleBigQuery.node.js",
      "dist/nodes/Google/Books/GoogleBooks.node.js",
      "dist/nodes/Google/Analytics/GoogleAnalytics.node.js",
      "dist/nodes/Google/Calendar/GoogleCalendar.node.js",
      "dist/nodes/Google/CloudNaturalLanguage/GoogleCloudNaturalLanguage.node.js",
      "dist/nodes/Google/Contacts/GoogleContacts.node.js",
      "dist/nodes/Google/Docs/GoogleDocs.node.js",
      "dist/nodes/Google/Drive/GoogleDrive.node.js",
      "dist/nodes/Google/Firebase/CloudFirestore/CloudFirestore.node.js",
      "dist/nodes/Google/Firebase/RealtimeDatabase/RealtimeDatabase.node.js",
      "dist/nodes/Google/Gmail/Gmail.node.js",
      "dist/nodes/Google/GSuiteAdmin/GSuiteAdmin.node.js",
      "dist/nodes/Google/Perspective/GooglePerspective.node.js",
      "dist/nodes/Google/Sheet/GoogleSheets.node.js",
      "dist/nodes/Google/Slides/GoogleSlides.node.js",
      "dist/nodes/Google/Task/GoogleTasks.node.js",
      "dist/nodes/Google/Translate/GoogleTranslate.node.js",
      "dist/nodes/Google/YouTube/YouTube.node.js",
      "dist/nodes/Gotify/Gotify.node.js",
      "dist/nodes/GoToWebinar/GoToWebinar.node.js",
      "dist/nodes/GraphQL/GraphQL.node.js",
      "dist/nodes/Grist/Grist.node.js",
      "dist/nodes/Gumroad/GumroadTrigger.node.js",
      "dist/nodes/HackerNews/HackerNews.node.js",
      "dist/nodes/Harvest/Harvest.node.js",
      "dist/nodes/HelpScout/HelpScout.node.js",
      "dist/nodes/HelpScout/HelpScoutTrigger.node.js",
      "dist/nodes/HomeAssistant/HomeAssistant.node.js",
      "dist/nodes/HtmlExtract/HtmlExtract.node.js",
      "dist/nodes/HttpRequest.node.js",
      "dist/nodes/Hubspot/Hubspot.node.js",
      "dist/nodes/Hubspot/HubspotTrigger.node.js",
      "dist/nodes/HumanticAI/HumanticAi.node.js",
      "dist/nodes/Hunter/Hunter.node.js",
      "dist/nodes/ICalendar.node.js",
      "dist/nodes/If.node.js",
      "dist/nodes/Iterable/Iterable.node.js",
      "dist/nodes/Intercom/Intercom.node.js",
      "dist/nodes/Interval.node.js",
      "dist/nodes/ItemLists.node.js",
      "dist/nodes/InvoiceNinja/InvoiceNinja.node.js",
      "dist/nodes/InvoiceNinja/InvoiceNinjaTrigger.node.js",
      "dist/nodes/Jira/Jira.node.js",
      "dist/nodes/Jira/JiraTrigger.node.js",
      "dist/nodes/JotForm/JotFormTrigger.node.js",
      "dist/nodes/Kafka/Kafka.node.js",
      "dist/nodes/Kafka/KafkaTrigger.node.js",
      "dist/nodes/Keap/Keap.node.js",
      "dist/nodes/Keap/KeapTrigger.node.js",
      "dist/nodes/Kitemaker/Kitemaker.node.js",
      "dist/nodes/Lemlist/Lemlist.node.js",
      "dist/nodes/Lemlist/LemlistTrigger.node.js",
      "dist/nodes/Line/Line.node.js",
      "dist/nodes/LingvaNex/LingvaNex.node.js",
      "dist/nodes/LinkedIn/LinkedIn.node.js",
      "dist/nodes/Magento/Magento2.node.js",
      "dist/nodes/MailerLite/MailerLite.node.js",
      "dist/nodes/MailerLite/MailerLiteTrigger.node.js",
      "dist/nodes/Mailcheck/Mailcheck.node.js",
      "dist/nodes/Mailchimp/Mailchimp.node.js",
      "dist/nodes/Mailchimp/MailchimpTrigger.node.js",
      "dist/nodes/Mailgun/Mailgun.node.js",
      "dist/nodes/Mailjet/Mailjet.node.js",
      "dist/nodes/Mailjet/MailjetTrigger.node.js",
      "dist/nodes/Mandrill/Mandrill.node.js",
      "dist/nodes/Marketstack/Marketstack.node.js",
      "dist/nodes/Matrix/Matrix.node.js",
      "dist/nodes/Mattermost/Mattermost.node.js",
      "dist/nodes/Mautic/Mautic.node.js",
      "dist/nodes/Mautic/MauticTrigger.node.js",
      "dist/nodes/Medium/Medium.node.js",
      "dist/nodes/Merge.node.js",
      "dist/nodes/MessageBird/MessageBird.node.js",
      "dist/nodes/Microsoft/Excel/MicrosoftExcel.node.js",
      "dist/nodes/Microsoft/OneDrive/MicrosoftOneDrive.node.js",
      "dist/nodes/Microsoft/Outlook/MicrosoftOutlook.node.js",
      "dist/nodes/Microsoft/Sql/MicrosoftSql.node.js",
      "dist/nodes/Microsoft/Teams/MicrosoftTeams.node.js",
      "dist/nodes/Microsoft/ToDo/MicrosoftToDo.node.js",
      "dist/nodes/Mindee/Mindee.node.js",
      "dist/nodes/Misp/Misp.node.js",
      "dist/nodes/MonicaCrm/MonicaCrm.node.js",
      "dist/nodes/MoveBinaryData.node.js",
      "dist/nodes/Mocean/Mocean.node.js",
      "dist/nodes/MondayCom/MondayCom.node.js",
      "dist/nodes/MongoDb/MongoDb.node.js",
      "dist/nodes/MQTT/Mqtt.node.js",
      "dist/nodes/MQTT/MqttTrigger.node.js",
      "dist/nodes/MoveBinaryData.node.js",
      "dist/nodes/Msg91/Msg91.node.js",
      "dist/nodes/MySql/MySql.node.js",
      "dist/nodes/N8nTrigger.node.js",
      "dist/nodes/Nasa/Nasa.node.js",
      "dist/nodes/Netlify/Netlify.node.js",
      "dist/nodes/Netlify/NetlifyTrigger.node.js",
      "dist/nodes/NextCloud/NextCloud.node.js",
      "dist/nodes/NoOp.node.js",
      "dist/nodes/NocoDB/NocoDB.node.js",
      "dist/nodes/Notion/Notion.node.js",
      "dist/nodes/Notion/NotionTrigger.node.js",
      "dist/nodes/N8nTrainingCustomerDatastore.node.js",
      "dist/nodes/N8nTrainingCustomerMessenger.node.js",
      "dist/nodes/OpenThesaurus/OpenThesaurus.node.js",
      "dist/nodes/OpenWeatherMap.node.js",
      "dist/nodes/Orbit/Orbit.node.js",
      "dist/nodes/Oura/Oura.node.js",
      "dist/nodes/Paddle/Paddle.node.js",
      "dist/nodes/PagerDuty/PagerDuty.node.js",
      "dist/nodes/PayPal/PayPal.node.js",
      "dist/nodes/PayPal/PayPalTrigger.node.js",
      "dist/nodes/Peekalink/Peekalink.node.js",
      "dist/nodes/Phantombuster/Phantombuster.node.js",
      "dist/nodes/Pipedrive/Pipedrive.node.js",
      "dist/nodes/Pipedrive/PipedriveTrigger.node.js",
      "dist/nodes/PhilipsHue/PhilipsHue.node.js",
      "dist/nodes/Plivo/Plivo.node.js",
      "dist/nodes/Postgres/Postgres.node.js",
      "dist/nodes/PostHog/PostHog.node.js",
      "dist/nodes/Postmark/PostmarkTrigger.node.js",
      "dist/nodes/ProfitWell/ProfitWell.node.js",
      "dist/nodes/Pushbullet/Pushbullet.node.js",
      "dist/nodes/Pushcut/Pushcut.node.js",
      "dist/nodes/Pushcut/PushcutTrigger.node.js",
      "dist/nodes/Pushover/Pushover.node.js",
      "dist/nodes/QuestDb/QuestDb.node.js",
      "dist/nodes/QuickBase/QuickBase.node.js",
      "dist/nodes/QuickBooks/QuickBooks.node.js",
      "dist/nodes/RabbitMQ/RabbitMQ.node.js",
      "dist/nodes/Raindrop/Raindrop.node.js",
      "dist/nodes/RabbitMQ/RabbitMQTrigger.node.js",
      "dist/nodes/ReadBinaryFile.node.js",
      "dist/nodes/ReadBinaryFiles.node.js",
      "dist/nodes/ReadPdf.node.js",
      "dist/nodes/Reddit/Reddit.node.js",
      "dist/nodes/Redis/Redis.node.js",
      "dist/nodes/RenameKeys.node.js",
      "dist/nodes/Rocketchat/Rocketchat.node.js",
      "dist/nodes/RssFeedRead.node.js",
      "dist/nodes/Rundeck/Rundeck.node.js",
      "dist/nodes/S3/S3.node.js",
      "dist/nodes/Salesforce/Salesforce.node.js",
      "dist/nodes/SeaTable/SeaTable.node.js",
      "dist/nodes/SeaTable/SeaTableTrigger.node.js",
      "dist/nodes/SecurityScorecard/SecurityScorecard.node.js",
      "dist/nodes/Set.node.js",
      "dist/nodes/SentryIo/SentryIo.node.js",
      "dist/nodes/SendGrid/SendGrid.node.js",
      "dist/nodes/ServiceNow/ServiceNow.node.js",
      "dist/nodes/Shopify/Shopify.node.js",
      "dist/nodes/Shopify/ShopifyTrigger.node.js",
      "dist/nodes/Signl4/Signl4.node.js",
      "dist/nodes/Slack/Slack.node.js",
      "dist/nodes/Sms77/Sms77.node.js",
      "dist/nodes/Snowflake/Snowflake.node.js",
      "dist/nodes/SplitInBatches.node.js",
      "dist/nodes/Splunk/Splunk.node.js",
      "dist/nodes/Spontit/Spontit.node.js",
      "dist/nodes/Spotify/Spotify.node.js",
      "dist/nodes/SpreadsheetFile.node.js",
      "dist/nodes/Stackby/Stackby.node.js",
      "dist/nodes/SseTrigger.node.js",
      "dist/nodes/Ssh/Ssh.node.js",
      "dist/nodes/Start.node.js",
      "dist/nodes/Storyblok/Storyblok.node.js",
      "dist/nodes/Strapi/Strapi.node.js",
      "dist/nodes/Strava/Strava.node.js",
      "dist/nodes/Strava/StravaTrigger.node.js",
      "dist/nodes/Stripe/Stripe.node.js",
      "dist/nodes/Stripe/StripeTrigger.node.js",
      "dist/nodes/Switch.node.js",
      "dist/nodes/Salesmate/Salesmate.node.js",
      "dist/nodes/Segment/Segment.node.js",
      "dist/nodes/Sendy/Sendy.node.js",
<<<<<<< HEAD
      "dist/nodes/SuiteCrm/SuiteCrm.node.js",
=======
      "dist/nodes/StopAndError.node.js",
>>>>>>> 86184157
      "dist/nodes/SurveyMonkey/SurveyMonkeyTrigger.node.js",
      "dist/nodes/Taiga/Taiga.node.js",
      "dist/nodes/Taiga/TaigaTrigger.node.js",
      "dist/nodes/Tapfiliate/Tapfiliate.node.js",
      "dist/nodes/Telegram/Telegram.node.js",
      "dist/nodes/Telegram/TelegramTrigger.node.js",
      "dist/nodes/TheHive/TheHive.node.js",
      "dist/nodes/TheHive/TheHiveTrigger.node.js",
      "dist/nodes/TimescaleDb/TimescaleDb.node.js",
      "dist/nodes/Todoist/Todoist.node.js",
      "dist/nodes/Toggl/TogglTrigger.node.js",
      "dist/nodes/TravisCi/TravisCi.node.js",
      "dist/nodes/Trello/Trello.node.js",
      "dist/nodes/Trello/TrelloTrigger.node.js",
      "dist/nodes/Twilio/Twilio.node.js",
      "dist/nodes/Twist/Twist.node.js",
      "dist/nodes/Twitter/Twitter.node.js",
      "dist/nodes/Typeform/TypeformTrigger.node.js",
      "dist/nodes/Twake/Twake.node.js",
      "dist/nodes/UnleashedSoftware/UnleashedSoftware.node.js",
      "dist/nodes/Uplead/Uplead.node.js",
      "dist/nodes/UProc/UProc.node.js",
      "dist/nodes/UptimeRobot/UptimeRobot.node.js",
      "dist/nodes/UrlScanIo/UrlScanIo.node.js",
      "dist/nodes/Vero/Vero.node.js",
      "dist/nodes/Vonage/Vonage.node.js",
      "dist/nodes/Wait.node.js",
      "dist/nodes/Webflow/Webflow.node.js",
      "dist/nodes/Webflow/WebflowTrigger.node.js",
      "dist/nodes/Webhook.node.js",
      "dist/nodes/Wekan/Wekan.node.js",
      "dist/nodes/Wordpress/Wordpress.node.js",
      "dist/nodes/WorkflowTrigger.node.js",
      "dist/nodes/WooCommerce/WooCommerce.node.js",
      "dist/nodes/WooCommerce/WooCommerceTrigger.node.js",
      "dist/nodes/WriteBinaryFile.node.js",
      "dist/nodes/Wufoo/WufooTrigger.node.js",
      "dist/nodes/Wise/Wise.node.js",
      "dist/nodes/Wise/WiseTrigger.node.js",
      "dist/nodes/Xero/Xero.node.js",
      "dist/nodes/Xml.node.js",
      "dist/nodes/Yourls/Yourls.node.js",
      "dist/nodes/Zendesk/Zendesk.node.js",
      "dist/nodes/Zendesk/ZendeskTrigger.node.js",
      "dist/nodes/Zoho/ZohoCrm.node.js",
      "dist/nodes/Zoom/Zoom.node.js",
      "dist/nodes/Zulip/Zulip.node.js"
    ]
  },
  "devDependencies": {
    "@types/aws4": "^1.5.1",
    "@types/basic-auth": "^1.1.2",
    "@types/cheerio": "^0.22.15",
    "@types/cron": "^1.7.1",
    "@types/eventsource": "^1.1.2",
    "@types/express": "^4.17.6",
    "@types/formidable": "^1.0.31",
    "@types/gm": "^1.18.2",
    "@types/imap-simple": "^4.2.0",
    "@types/jest": "^26.0.13",
    "@types/jsonwebtoken": "^8.5.2",
    "@types/lodash.set": "^4.3.6",
    "@types/mailparser": "^2.7.3",
    "@types/mime-types": "^2.1.0",
    "@types/moment-timezone": "^0.5.12",
    "@types/mongodb": "^3.5.4",
    "@types/mqtt": "^2.5.0",
    "@types/mssql": "^6.0.2",
    "@types/node": "^14.14.40",
    "@types/nodemailer": "^6.4.0",
    "@types/redis": "^2.8.11",
    "@types/request-promise-native": "~1.0.15",
    "@types/ssh2-sftp-client": "^5.1.0",
    "@types/tmp": "^0.2.0",
    "@types/uuid": "^8.3.0",
    "@types/xml2js": "^0.4.3",
    "gulp": "^4.0.0",
    "jest": "^26.4.2",
    "n8n-workflow": "~0.71.0",
    "nodelinter": "^0.1.9",
    "ts-jest": "^26.3.0",
    "tslint": "^6.1.2",
    "typescript": "~4.3.5"
  },
  "dependencies": {
    "@types/lossless-json": "^1.0.0",
    "@types/promise-ftp": "^1.3.4",
    "@types/snowflake-sdk": "^1.5.1",
    "amqplib": "^0.8.0",
    "aws4": "^1.8.0",
    "basic-auth": "^2.0.1",
    "change-case": "^4.1.1",
    "cheerio": "1.0.0-rc.6",
    "cron": "^1.7.2",
    "eventsource": "^1.0.7",
    "fflate": "^0.7.0",
    "fast-glob": "^3.2.5",
    "formidable": "^1.2.1",
    "get-system-fonts": "^2.0.2",
    "gm": "^1.23.1",
    "iconv-lite": "^0.6.2",
    "ics": "^2.27.0",
    "imap-simple": "^4.3.0",
    "iso-639-1": "^2.1.3",
    "jsonwebtoken": "^8.5.1",
    "kafkajs": "^1.14.0",
    "lodash.get": "^4.4.2",
    "lodash.set": "^4.3.2",
    "lodash.unset": "^4.5.2",
    "lossless-json": "^1.0.4",
    "mailparser": "^3.2.0",
    "moment": "2.29.1",
    "moment-timezone": "^0.5.28",
    "mongodb": "^3.6.9",
    "mqtt": "4.2.6",
    "mssql": "^6.2.0",
    "mysql2": "~2.3.0",
    "node-ssh": "^12.0.0",
    "n8n-core": "~0.87.0",
    "nodemailer": "^6.5.0",
    "pdf-parse": "^1.1.1",
    "pg": "^8.3.0",
    "pg-promise": "^10.5.8",
    "promise-ftp": "^1.3.5",
    "redis": "^3.1.1",
    "request": "^2.88.2",
    "rhea": "^1.0.11",
    "rss-parser": "^3.7.0",
    "simple-git": "^2.36.2",
    "snowflake-sdk": "^1.5.3",
    "ssh2-sftp-client": "^7.0.0",
    "tmp-promise": "^3.0.2",
    "uuid": "^8.3.0",
    "vm2": "^3.6.10",
    "xlsx": "^0.17.0",
    "xml2js": "^0.4.23"
  },
  "jest": {
    "transform": {
      "^.+\\.tsx?$": "ts-jest"
    },
    "testURL": "http://localhost/",
    "testRegex": "(/__tests__/.*|(\\.|/)(test|spec))\\.(jsx?|tsx?)$",
    "testPathIgnorePatterns": [
      "/dist/",
      "/node_modules/"
    ],
    "moduleFileExtensions": [
      "ts",
      "tsx",
      "js",
      "json"
    ]
  }
}<|MERGE_RESOLUTION|>--- conflicted
+++ resolved
@@ -80,12 +80,9 @@
       "dist/credentials/DropboxOAuth2Api.credentials.js",
       "dist/credentials/EgoiApi.credentials.js",
       "dist/credentials/ElasticsearchApi.credentials.js",
-<<<<<<< HEAD
       "dist/credentials/EloquaApi.credentials.js",
       "dist/credentials/EloquaOAuth2Api.credentials.js",
-=======
       "dist/credentials/ElasticSecurityApi.credentials.js",
->>>>>>> 86184157
       "dist/credentials/EmeliaApi.credentials.js",
       "dist/credentials/ERPNextApi.credentials.js",
       "dist/credentials/EventbriteApi.credentials.js",
@@ -387,13 +384,9 @@
       "dist/nodes/Dropbox/Dropbox.node.js",
       "dist/nodes/EditImage.node.js",
       "dist/nodes/Egoi/Egoi.node.js",
-<<<<<<< HEAD
       "dist/nodes/Elasticsearch/Elasticsearch.node.js",
+      "dist/nodes/Elastic/ElasticSecurity/ElasticSecurity.node.js",
       "dist/nodes/Eloqua/Eloqua.node.js",
-=======
-      "dist/nodes/Elastic/ElasticSecurity/ElasticSecurity.node.js",
-      "dist/nodes/Elastic/Elasticsearch/Elasticsearch.node.js",
->>>>>>> 86184157
       "dist/nodes/EmailReadImap.node.js",
       "dist/nodes/EmailSend.node.js",
       "dist/nodes/Emelia/Emelia.node.js",
@@ -598,11 +591,8 @@
       "dist/nodes/Salesmate/Salesmate.node.js",
       "dist/nodes/Segment/Segment.node.js",
       "dist/nodes/Sendy/Sendy.node.js",
-<<<<<<< HEAD
+      "dist/nodes/StopAndError.node.js",
       "dist/nodes/SuiteCrm/SuiteCrm.node.js",
-=======
-      "dist/nodes/StopAndError.node.js",
->>>>>>> 86184157
       "dist/nodes/SurveyMonkey/SurveyMonkeyTrigger.node.js",
       "dist/nodes/Taiga/Taiga.node.js",
       "dist/nodes/Taiga/TaigaTrigger.node.js",
