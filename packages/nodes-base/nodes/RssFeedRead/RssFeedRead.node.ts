import { IExecuteFunctions } from 'n8n-core';
import {
	IDataObject,
	INodeExecutionData,
	INodeType,
	INodeTypeDescription,
	NodeOperationError,
} from 'n8n-workflow';

import Parser from 'rss-parser';
import { URL } from 'url';

export class RssFeedRead implements INodeType {
	description: INodeTypeDescription = {
		displayName: 'RSS Read',
		name: 'rssFeedRead',
		icon: 'fa:rss',
		group: ['input'],
		version: 1,
		description: 'Reads data from an RSS Feed',
		defaults: {
			name: 'RSS Feed Read',
			color: '#b02020',
		},
		inputs: ['main'],
		outputs: ['main'],
		properties: [
			{
				displayName: 'URL',
				name: 'url',
				type: 'string',
				default: '',
				required: true,
				description: 'URL of the RSS feed',
			},
			{
				displayName: 'Only New Items',
				name: 'onlyNew',
				type: 'boolean',
				default: false,
				required: true,
				description: 'Whether only new items should be returned',
			},
		],
	};

	async execute(this: IExecuteFunctions): Promise<INodeExecutionData[][]> {
		try {
			const url = this.getNodeParameter('url', 0) as string;
			const onlyNew = this.getNodeParameter('onlyNew', 0) as boolean;

			if (!url) {
				throw new NodeOperationError(this.getNode(), 'The parameter "URL" has to be set!');
			}

			if (!validateURL(url)) {
				throw new NodeOperationError(this.getNode(), 'The provided "URL" is not valid!');
			}

			const parser = new Parser();

			let feed: Parser.Output<IDataObject>;
			try {
				feed = await parser.parseURL(url);
			} catch (error) {
				if (error.code === 'ECONNREFUSED') {
					throw new NodeOperationError(
						this.getNode(),
						`It was not possible to connect to the URL. Please make sure the URL "${url}" it is valid!`,
					);
				}

				throw new NodeOperationError(this.getNode(), error);
			}

<<<<<<< HEAD

			let returnData: IDataObject[] = [];
=======
			const returnData: IDataObject[] = [];
>>>>>>> 67513e19

			// For now we just take the items and ignore everything else
			if (feed.items) {
				feed.items.forEach((item) => {
					// @ts-ignore
					returnData.push(item);
				});
			}

			if (onlyNew === true) {
				if (returnData.length && !returnData[0].hasOwnProperty('title')) {
					throw new NodeOperationError(this.getNode(), 'The RSS feed seems to be invalid as it does not contain a "title".');
				}

				returnData = (await this.helpers.checkProcessedItemsAndRecord('title', returnData, 'node')).new;
			}

			return [this.helpers.returnJsonArray(returnData)];
		} catch (error) {
			if (this.continueOnFail()) {
				return this.prepareOutputData([{ json: { error: error.message } }]);
			}
			throw error;
		}
	}
}

// Utility function

function validateURL(url: string) {
	try {
		const parseUrl = new URL(url);
		return true;
	} catch (err) {
		return false;
	}
}<|MERGE_RESOLUTION|>--- conflicted
+++ resolved
@@ -73,12 +73,7 @@
 				throw new NodeOperationError(this.getNode(), error);
 			}
 
-<<<<<<< HEAD
-
 			let returnData: IDataObject[] = [];
-=======
-			const returnData: IDataObject[] = [];
->>>>>>> 67513e19
 
 			// For now we just take the items and ignore everything else
 			if (feed.items) {
@@ -90,10 +85,14 @@
 
 			if (onlyNew === true) {
 				if (returnData.length && !returnData[0].hasOwnProperty('title')) {
-					throw new NodeOperationError(this.getNode(), 'The RSS feed seems to be invalid as it does not contain a "title".');
+					throw new NodeOperationError(
+						this.getNode(),
+						'The RSS feed seems to be invalid as it does not contain a "title".',
+					);
 				}
 
-				returnData = (await this.helpers.checkProcessedItemsAndRecord('title', returnData, 'node')).new;
+				returnData = (await this.helpers.checkProcessedItemsAndRecord('title', returnData, 'node'))
+					.new;
 			}
 
 			return [this.helpers.returnJsonArray(returnData)];
