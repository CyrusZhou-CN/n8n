import {
	IDisplayOptions,
	INodeProperties,
} from 'n8n-workflow';

const colors = [
	{
		name: 'Default',
		value: 'default',
	},
	{
		name: 'Gray',
		value: 'gray',
	},
	{
		name: 'Brown',
		value: 'brown',
	},
	{
		name: 'Orange',
		value: 'orange',
	},
	{
		name: 'Yellow',
		value: 'yellow',
	},
	{
		name: 'Green',
		value: 'green',
	},
	{
		name: 'Blue',
		value: 'blue',
	},
	{
		name: 'Purple',
		value: 'purple',
	},
	{
		name: 'Pink',
		value: 'pink',
	},
	{
		name: 'Red',
		value: 'red',
	},
	{
		name: 'Gray Background',
		value: 'gray_background',
	},
	{
		name: 'Brown Background',
		value: 'brown_background',
	},
	{
		name: 'Orange Background',
		value: 'orange_background',
	},
	{
		name: 'Yellow Background',
		value: 'yellow_background',
	},
	{
		name: 'Green Background',
		value: 'green_background',
	},
	{
		name: 'Blue Background',
		value: 'blue_background',
	},
	{
		name: 'Purple Background',
		value: 'purple_background',
	},
	{
		name: 'Pink Background',
		value: 'pink_background',
	},
	{
		name: 'Red Background',
		value: 'red_background',
	},
];

const annotation = [
	{
		displayName: 'Annotations',
		name: 'annotationUi',
		type: 'collection',
		placeholder: 'Add Annotation',
		default: {},
		options: [
			{
				displayName: 'Bold',
				name: 'bold',
				type: 'boolean',
				default: false,
				description: 'Whether the text is bolded',
			},
			{
				displayName: 'Italic',
				name: 'italic',
				type: 'boolean',
				default: false,
				description: 'Whether the text is italicized',
			},
			{
				displayName: 'Strikethrough',
				name: 'strikethrough',
				type: 'boolean',
				default: false,
				description: 'Whether the text is struck through',
			},
			{
				displayName: 'Underline',
				name: 'underline',
				type: 'boolean',
				default: false,
				description: 'Whether the text is underlined',
			},
			{
				displayName: 'Code',
				name: 'code',
				type: 'boolean',
				default: false,
				description: 'Whether the text is code style',
			},
			{
				displayName: 'Color',
				name: 'color',
				type: 'options',
				options: colors,
				default: '',
				description: 'Color of the text',
			},
		],
		description: 'All annotations that apply to this rich text',
	},
] as INodeProperties[];

const typeMention = [
	{
		displayName: 'Type',
		name: 'mentionType',
		type: 'options',
		displayOptions: {
			show: {
				textType: [
					'mention',
				],
			},
		},
		options: [
			{
				name: 'Database',
				value: 'database',
			},
			{
				name: 'Date',
				value: 'date',
			},
			{
				name: 'Page',
				value: 'page',
			},
			{
				name: 'User',
				value: 'user',
			},
		],
		default: '',
		description: `An inline mention of a user, page, database, or date. In the app these are created by typing @ followed by the name of a user, page, database, or a date`,
	},
	{
		displayName: 'User ID',
		name: 'user',
		type: 'options',
		typeOptions: {
			loadOptionsMethod: 'getUsers',
		},
		displayOptions: {
			show: {
				mentionType: [
					'user',
				],
			},
		},
		default: '',
		description: 'The ID of the user being mentioned',
	},
	{
		displayName: 'Page ID',
		name: 'page',
		type: 'string',
		displayOptions: {
			show: {
				mentionType: [
					'page',
				],
			},
		},
		default: '',
		description: 'The ID of the page being mentioned',
	},
	{
		displayName: 'Database ID',
		name: 'database',
		type: 'options',
		typeOptions: {
			loadOptionsMethod: 'getDatabases',
		},
		displayOptions: {
			show: {
				mentionType: [
					'database',
				],
			},
		},
		default: '',
		description: 'The ID of the database being mentioned',
	},
	{
		displayName: 'Range',
		name: 'range',
		displayOptions: {
			show: {
				mentionType: [
					'date',
				],
			},
		},
		type: 'boolean',
		default: false,
		description: 'Weather or not you want to define a date range',
	},
	{
		displayName: 'Date',
		name: 'date',
		displayOptions: {
			show: {
				mentionType: [
					'date',
				],
				range: [
					false,
				],
			},
		},
		type: 'dateTime',
		default: '',
		description: 'An ISO 8601 format date, with optional time',
	},
	{
		displayName: 'Date Start',
		name: 'dateStart',
		displayOptions: {
			show: {
				mentionType: [
					'date',
				],
				range: [
					true,
				],
			},
		},
		type: 'dateTime',
		default: '',
		description: 'An ISO 8601 format date, with optional time',
	},
	{
		displayName: 'Date End',
		name: 'dateEnd',
		displayOptions: {
			show: {
				range: [
					true,
				],
				mentionType: [
					'date',
				],
			},
		},
		type: 'dateTime',
		default: '',
		description: `An ISO 8601 formatted date, with optional time. Represents the end of a date range`,
	},
] as INodeProperties[];

const typeEquation = [
	{
		displayName: 'Expression',
		name: 'expression',
		type: 'string',
		displayOptions: {
			show: {
				textType: [
					'equation',
				],
			},
		},
		default: '',
		description: '',
	},
] as INodeProperties[];

const typeText = [
	{
		displayName: 'Text',
		name: 'text',
		displayOptions: {
			show: {
				textType: [
					'text',
				],
			},
		},
		type: 'string',
		default: '',
		description: `Text content. This field contains the actual content
		of your text and is probably the field you'll use most often`,
	},
	{
		displayName: 'Is Link',
		name: 'isLink',
		displayOptions: {
			show: {
				textType: [
					'text',
				],
			},
		},
		type: 'boolean',
		default: false,
	},
	{
		displayName: 'Text Link',
		name: 'textLink',
		displayOptions: {
			show: {
				textType: [
					'text',
				],
				isLink: [
					true,
				],
			},
		},
		type: 'string',
		default: '',
		description: 'The URL that this link points to',
	},
] as INodeProperties[];

export const text = (displayOptions: IDisplayOptions) => [
	{
		displayName: 'Text',
		name: 'text',
		placeholder: 'Add Text',
		type: 'fixedCollection',
		default: '',
		typeOptions: {
			multipleValues: true,
		},
		displayOptions,
		options: [
			{
				name: 'text',
				displayName: 'Text',
				values: [
					{
						displayName: 'Type',
						name: 'textType',
						type: 'options',
						options: [
							{
								name: 'Equation',
								value: 'equation',
							},
							{
								name: 'Mention',
								value: 'mention',
							},
							{
								name: 'Text',
								value: 'text',
							},
						],
						default: 'text',
						description: '',
					},
					...typeText,
					...typeMention,
					...typeEquation,

					...annotation,
				],
			},
		],
<<<<<<< HEAD
		description: 'Rich text in the block.',
=======
		description: 'Rich text in the block',
>>>>>>> 6a2db6d1
	}] as INodeProperties[];


const todo = (type: string) => [{
	displayName: 'Checked',
	name: 'checked',
	type: 'boolean',
	default: false,
	displayOptions: {
		show: {
			type: [
				type,
			],
		},
	},
<<<<<<< HEAD
	description: 'Whether the to_do is checked or not.',
=======
	description: 'Whether the to_do is checked or not',
>>>>>>> 6a2db6d1
}] as INodeProperties[];

const title = (type: string) => [{
	displayName: 'Title',
	name: 'title',
	type: 'string',
	default: '',
	displayOptions: {
		show: {
			type: [
				type,
			],
		},
	},
<<<<<<< HEAD
	description: 'Plain text of page title.',
=======
	description: 'Plain text of page title',
>>>>>>> 6a2db6d1
}] as INodeProperties[];

const richText = (displayOptions: IDisplayOptions) => [
	{
		displayName: 'Rich Text',
		name: 'richText',
		type: 'boolean',
		displayOptions,
		default: false,
	},
] as INodeProperties[];

const textContent = (displayOptions: IDisplayOptions) => [
	{
		displayName: 'Text',
		name: 'textContent',
		type: 'string',
		displayOptions,
		default: '',
	},
] as INodeProperties[];

const block = (blockType: string): INodeProperties[] => {
	const data: INodeProperties[] = [];
	switch (blockType) {
		case 'to_do':
			data.push(...todo(blockType));
			data.push(...richText({
				show: {
					type: [
						blockType,
					],
				},
			}));
			data.push(...textContent({
				show: {
					type: [
						blockType,
					],
					richText: [
						false,
					],
				},
			}));
			data.push(...text({
				show: {
					type: [
						blockType,
					],
					richText: [
						true,
					],
				},
			}));
			break;
		case 'child_page':
			data.push(...title(blockType));
			break;
		default:
			data.push(...richText({
				show: {
					type: [
						blockType,
					],
				},
			}));
			data.push(...textContent({
				show: {
					type: [
						blockType,
					],
					richText: [
						false,
					],
				},
			}));
			data.push(...text({
				show: {
					type: [
						blockType,
					],
					richText: [
						true,
					],
				},
			}));
			break;
	}
	return data;
};

export const blocks = (resource: string, operation: string) => [{
	displayName: 'Blocks',
	name: 'blockUi',
	type: 'fixedCollection',
	typeOptions: {
		multipleValues: true,
	},
	default: '',
	displayOptions: {
		show: {
			resource: [
				resource,
			],
			operation: [
				operation,
			],
		},
	},
	placeholder: 'Add Block',
	options: [
		{
			name: 'blockValues',
			displayName: 'Block',
			values: [
				{
					displayName: 'Type',
					name: 'type',
					type: 'options',
					typeOptions: {
						loadOptionsMethod: 'getBlockTypes',
					},
					default: 'paragraph',
				},
				...block('paragraph'),
				...block('heading_1'),
				...block('heading_2'),
				...block('heading_3'),
				...block('toggle'),
				...block('to_do'),
				...block('child_page'),
				...block('bulleted_list_item'),
				...block('numbered_list_item'),
			],
		},
	],
},
<<<<<<< HEAD
] as INodeProperties[];
=======
];
>>>>>>> 6a2db6d1
<|MERGE_RESOLUTION|>--- conflicted
+++ resolved
@@ -396,11 +396,7 @@
 				],
 			},
 		],
-<<<<<<< HEAD
-		description: 'Rich text in the block.',
-=======
 		description: 'Rich text in the block',
->>>>>>> 6a2db6d1
 	}] as INodeProperties[];
 
 
@@ -416,11 +412,7 @@
 			],
 		},
 	},
-<<<<<<< HEAD
-	description: 'Whether the to_do is checked or not.',
-=======
 	description: 'Whether the to_do is checked or not',
->>>>>>> 6a2db6d1
 }] as INodeProperties[];
 
 const title = (type: string) => [{
@@ -435,11 +427,7 @@
 			],
 		},
 	},
-<<<<<<< HEAD
-	description: 'Plain text of page title.',
-=======
 	description: 'Plain text of page title',
->>>>>>> 6a2db6d1
 }] as INodeProperties[];
 
 const richText = (displayOptions: IDisplayOptions) => [
@@ -577,8 +565,4 @@
 		},
 	],
 },
-<<<<<<< HEAD
-] as INodeProperties[];
-=======
-];
->>>>>>> 6a2db6d1
+];