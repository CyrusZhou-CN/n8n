{
  "name": "n8n-editor-ui",
  "version": "0.179.0",
  "description": "Workflow Editor UI for n8n",
  "license": "SEE LICENSE IN LICENSE.md",
  "homepage": "https://n8n.io",
  "author": {
    "name": "Jan Oberhauser",
    "email": "jan@n8n.io"
  },
  "main": "index.js",
  "repository": {
    "type": "git",
    "url": "git+https://github.com/n8n-io/n8n.git"
  },
  "scripts": {
    "clean": "rimraf dist .turbo",
    "build": "cross-env VUE_APP_PUBLIC_PATH=\"/{{BASE_PATH}}/\" NODE_OPTIONS=\"--max-old-space-size=8192\" vite build",
    "typecheck": "vue-tsc --emitDeclarationOnly",
    "dev": "pnpm serve",
    "lint": "eslint --quiet --ext .js,.ts,.vue src",
    "lintfix": "eslint --ext .js,.ts,.vue src --fix",
    "format": "prettier --write . --ignore-path ../../.prettierignore",
    "serve": "cross-env VUE_APP_URL_BASE_API=http://localhost:5678/ vite --host 0.0.0.0 --port 8080 dev",
    "test": "vitest run",
    "test:ci": "vitest run --coverage",
    "test:dev": "vitest"
  },
  "dependencies": {
    "@codemirror/autocomplete": "^6.4.0",
    "@codemirror/commands": "^6.1.0",
    "@codemirror/lang-javascript": "^6.1.2",
    "@codemirror/language": "^6.2.1",
    "@codemirror/lint": "^6.0.0",
    "@codemirror/state": "^6.1.4",
    "@codemirror/view": "^6.5.1",
    "@fontsource/open-sans": "^4.5.0",
    "@fortawesome/fontawesome-svg-core": "^1.2.35",
    "@fortawesome/free-regular-svg-icons": "^6.1.1",
    "@fortawesome/free-solid-svg-icons": "^5.15.3",
    "@fortawesome/vue-fontawesome": "^2.0.2",
    "@jsplumb/browser-ui": "^5.13.2",
    "@jsplumb/common": "^5.13.2",
    "@jsplumb/connector-bezier": "^5.13.2",
    "@jsplumb/core": "^5.13.2",
    "@jsplumb/util": "^5.13.2",
    "axios": "^0.21.1",
    "codemirror-lang-html-n8n": "^1.0.0",
    "codemirror-lang-n8n-expression": "^0.1.0",
    "dateformat": "^3.0.3",
    "esprima-next": "5.8.4",
    "fast-json-stable-stringify": "^2.1.0",
    "file-saver": "^2.0.2",
    "flatted": "^3.2.4",
    "humanize-duration": "^3.27.2",
    "jquery": "^3.4.1",
    "jsonpath": "^1.1.1",
    "lodash-es": "^4.17.21",
    "lodash.camelcase": "^4.3.0",
    "lodash.debounce": "^4.0.8",
    "lodash.get": "^4.4.2",
    "lodash.orderby": "^4.6.0",
    "lodash.set": "^4.3.2",
    "luxon": "^3.1.0",
    "monaco-editor": "^0.33.0",
    "n8n-design-system": "~0.52.0",
    "n8n-workflow": "~0.134.0",
    "normalize-wheel": "^1.0.1",
    "pinia": "^2.0.22",
    "prettier": "^2.8.3",
    "prismjs": "^1.17.1",
<<<<<<< HEAD
    "qrcode.vue": "^1.7.0",
=======
    "stream-browserify": "^3.0.0",
>>>>>>> 409a9ea3
    "timeago.js": "^4.0.2",
    "uuid": "^8.3.2",
    "v-click-outside": "^3.1.2",
    "vue": "^2.7.14",
    "vue-agile": "^2.0.0",
    "vue-fragment": "1.5.1",
    "vue-i18n": "^8.26.7",
    "vue-infinite-loading": "^2.4.5",
    "vue-json-pretty": "1.9.3",
    "vue-prism-editor": "^0.3.0",
    "vue-router": "^3.6.5",
    "vue-template-compiler": "^2.7.14",
    "vue-typed-mixins": "^0.2.0",
    "vue2-boring-avatars": "0.3.4",
    "vue2-teleport": "^1.0.1",
    "vue2-touch-events": "^3.2.1",
    "xss": "^1.0.10"
  },
  "devDependencies": {
    "@pinia/testing": "^0.0.14",
    "@testing-library/jest-dom": "^5.16.5",
    "@testing-library/vue": "^5.8.3",
    "@types/dateformat": "^3.0.0",
    "@types/express": "^4.17.6",
    "@types/file-saver": "^2.0.1",
    "@types/humanize-duration": "^3.27.1",
    "@types/jsonpath": "^0.2.0",
    "@types/lodash-es": "^4.17.6",
    "@types/lodash.camelcase": "^4.3.6",
    "@types/lodash.get": "^4.4.6",
    "@types/lodash.set": "^4.3.6",
    "@types/luxon": "^2.0.9",
    "@types/uuid": "^8.3.2",
    "@vitejs/plugin-legacy": "^3.0.1",
    "@vitejs/plugin-vue2": "^2.2.0",
    "c8": "^7.12.0",
    "jshint": "^2.9.7",
    "sass": "^1.55.0",
    "sass-loader": "^10.1.1",
    "string-template-parser": "^1.2.6",
    "vite": "4.0.4",
    "vite-plugin-monaco-editor": "^1.0.10",
    "vitest": "0.27.2",
    "vue-tsc": "^1.0.24"
  }
}<|MERGE_RESOLUTION|>--- conflicted
+++ resolved
@@ -69,11 +69,8 @@
     "pinia": "^2.0.22",
     "prettier": "^2.8.3",
     "prismjs": "^1.17.1",
-<<<<<<< HEAD
+    "stream-browserify": "^3.0.0",
     "qrcode.vue": "^1.7.0",
-=======
-    "stream-browserify": "^3.0.0",
->>>>>>> 409a9ea3
     "timeago.js": "^4.0.2",
     "uuid": "^8.3.2",
     "v-click-outside": "^3.1.2",
