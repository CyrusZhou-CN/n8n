--- conflicted
+++ resolved
@@ -15,10 +15,7 @@
 	'update:modelValue': [elements: CanvasElement[]];
 	'update:node:position': [id: string, position: XYPosition];
 	'update:node:active': [id: string];
-<<<<<<< HEAD
-=======
 	'update:node:enabled': [id: string];
->>>>>>> 2885091c
 	'update:node:selected': [id?: string];
 	'delete:node': [id: string];
 	'delete:connection': [connection: Connection];
@@ -70,13 +67,10 @@
 	emit('update:node:selected', selectedNodeId);
 }
 
-<<<<<<< HEAD
-=======
 function onToggleNodeEnabled(id: string) {
 	emit('update:node:enabled', id);
 }
 
->>>>>>> 2885091c
 function onDeleteNode(id: string) {
 	emit('delete:node', id);
 }
@@ -137,10 +131,7 @@
 				v-bind="canvasNodeProps"
 				@delete="onDeleteNode"
 				@select="onSelectNode"
-<<<<<<< HEAD
-=======
 				@toggle="onToggleNodeEnabled"
->>>>>>> 2885091c
 				@activate="onSetNodeActive"
 			/>
 		</template>
