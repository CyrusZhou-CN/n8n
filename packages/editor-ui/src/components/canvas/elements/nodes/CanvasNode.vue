<script lang="ts" setup>
import {
	computed,
	onBeforeUnmount,
	onMounted,
	provide,
	ref,
	toRef,
	useCssModule,
	watch,
} from 'vue';
import type {
	CanvasConnectionPort,
	CanvasElementPortWithRenderData,
	CanvasNodeData,
	CanvasNodeEventBusEvents,
	CanvasEventBusEvents,
} from '@/types';
import { CanvasConnectionMode } from '@/types';
import NodeIcon from '@/components/NodeIcon.vue';
import { useNodeTypesStore } from '@/stores/nodeTypes.store';
import CanvasNodeToolbar from '@/components/canvas/elements/nodes/CanvasNodeToolbar.vue';
import CanvasNodeRenderer from '@/components/canvas/elements/nodes/CanvasNodeRenderer.vue';
import CanvasHandleRenderer from '@/components/canvas/elements/handles/CanvasHandleRenderer.vue';
import { useNodeConnections } from '@/composables/useNodeConnections';
import { CanvasNodeKey } from '@/constants';
import { useContextMenu } from '@/composables/useContextMenu';
import type { NodeProps, XYPosition } from '@vue-flow/core';
import { Position } from '@vue-flow/core';
import { useCanvas } from '@/composables/useCanvas';
import { createCanvasConnectionHandleString } from '@/utils/canvasUtilsV2';
import type { EventBus } from 'n8n-design-system';
import { createEventBus } from 'n8n-design-system';

type Props = NodeProps<CanvasNodeData> & {
	readOnly?: boolean;
	eventBus?: EventBus<CanvasEventBusEvents>;
	hovered?: boolean;
};

const emit = defineEmits<{
	add: [id: string, handle: string];
	delete: [id: string];
	run: [id: string];
	select: [id: string, selected: boolean];
	toggle: [id: string];
	activate: [id: string];
	'open:contextmenu': [id: string, event: MouseEvent, source: 'node-button' | 'node-right-click'];
	update: [id: string, parameters: Record<string, unknown>];
	move: [id: string, position: XYPosition];
}>();

const style = useCssModule();

const props = defineProps<Props>();

const nodeTypesStore = useNodeTypesStore();
const contextMenu = useContextMenu();

const { connectingHandle } = useCanvas();

const inputs = computed(() => props.data.inputs);
const outputs = computed(() => props.data.outputs);
const connections = computed(() => props.data.connections);
const { mainInputs, nonMainInputs, mainOutputs, nonMainOutputs, isValidConnection } =
	useNodeConnections({
		inputs,
		outputs,
		connections,
	});

const isDisabled = computed(() => props.data.disabled);

const nodeTypeDescription = computed(() => {
	return nodeTypesStore.getNodeType(props.data.type, props.data.typeVersion);
});
const slotClasses = ref<Record<string, boolean>>({});

const classes = computed(() => ({
	[style.canvasNode]: true,
	[style.showToolbar]: showToolbar.value,
	hovered: props.hovered,
	selected: props.selected,
<<<<<<< HEAD
	'bring-to-front': props.bringToFront,
	...slotClasses.value,
=======
>>>>>>> 2c4c4573
}));

/**
 * Event bus
 */

const canvasNodeEventBus = ref(createEventBus<CanvasNodeEventBusEvents>());

function emitCanvasNodeEvent(event: CanvasEventBusEvents['nodes:action']) {
	if (event.ids.includes(props.id)) {
		canvasNodeEventBus.value.emit(event.action, event.payload);
	}
}

/**
 * Inputs
 */

const mappedInputs = computed(() => {
	return [
		...mainInputs.value.map(
			createEndpointMappingFn({
				mode: CanvasConnectionMode.Input,
				position: Position.Left,
				offsetAxis: 'top',
			}),
		),
		...nonMainInputs.value.map(
			createEndpointMappingFn({
				mode: CanvasConnectionMode.Input,
				position: Position.Bottom,
				offsetAxis: 'left',
			}),
		),
	];
});

/**
 * Outputs
 */

const mappedOutputs = computed(() => {
	return [
		...mainOutputs.value.map(
			createEndpointMappingFn({
				mode: CanvasConnectionMode.Output,
				position: Position.Right,
				offsetAxis: 'top',
			}),
		),
		...nonMainOutputs.value.map(
			createEndpointMappingFn({
				mode: CanvasConnectionMode.Output,
				position: Position.Top,
				offsetAxis: 'left',
			}),
		),
	];
});

/**
 * Node icon
 */

const nodeIconSize = computed(() =>
	'configuration' in data.value.render.options && data.value.render.options.configuration ? 30 : 40,
);

/**
 * Endpoints
 */

const createEndpointMappingFn =
	({
		mode,
		position,
		offsetAxis,
	}: {
		mode: CanvasConnectionMode;
		position: Position;
		offsetAxis: 'top' | 'left';
	}) =>
	(
		endpoint: CanvasConnectionPort,
		index: number,
		endpoints: CanvasConnectionPort[],
	): CanvasElementPortWithRenderData => {
		const handleId = createCanvasConnectionHandleString({
			mode,
			type: endpoint.type,
			index: endpoint.index,
		});
		const handleType = mode === CanvasConnectionMode.Input ? 'target' : 'source';
		const connectionsCount = connections.value[mode][endpoint.type]?.[endpoint.index]?.length ?? 0;
		const isConnecting =
			connectingHandle.value?.nodeId === props.id &&
			connectingHandle.value?.handleType === handleType &&
			connectingHandle.value?.handleId === handleId;

		return {
			...endpoint,
			handleId,
			connectionsCount,
			isConnecting,
			position,
			offset: {
				[offsetAxis]: `${(100 / (endpoints.length + 1)) * (index + 1)}%`,
			},
		};
	};

/**
 * Events
 */

function onAdd(handle: string) {
	emit('add', props.id, handle);
}

function onDelete() {
	emit('delete', props.id);
}

function onRun() {
	emit('run', props.id);
}

function onDisabledToggle() {
	emit('toggle', props.id);
}

function onActivate() {
	emit('activate', props.id);
}

function onOpenContextMenuFromToolbar(event: MouseEvent) {
	emit('open:contextmenu', props.id, event, 'node-button');
}

function onOpenContextMenuFromNode(event: MouseEvent) {
	emit('open:contextmenu', props.id, event, 'node-right-click');
}
function onUpdate(parameters: Record<string, unknown>) {
	emit('update', props.id, parameters);
}

function onMove(position: XYPosition) {
	emit('move', props.id, position);
}

function toggleSlotClass(className: string) {
	if (slotClasses.value[className]) {
		delete slotClasses.value[className];
	} else {
		slotClasses.value[className] = true;
	}
}

/**
 * Provide
 */

const id = toRef(props, 'id');
const data = toRef(props, 'data');
const label = toRef(props, 'label');
const selected = toRef(props, 'selected');
const readOnly = toRef(props, 'readOnly');

provide(CanvasNodeKey, {
	id,
	data,
	label,
	selected,
	readOnly,
	eventBus: canvasNodeEventBus,
});

const showToolbar = computed(() => {
	const target = contextMenu.target.value;
	return contextMenu.isOpen && target?.source === 'node-button' && target.nodeId === id.value;
});

/**
 * Lifecycle
 */

watch(
	() => props.selected,
	(value) => {
		emit('select', props.id, value);
	},
);

onMounted(() => {
	props.eventBus?.on('nodes:action', emitCanvasNodeEvent);
});

onBeforeUnmount(() => {
	props.eventBus?.off('nodes:action', emitCanvasNodeEvent);
});
</script>

<template>
	<div :class="classes" data-test-id="canvas-node" :data-node-type="data.type">
		<template
			v-for="source in mappedOutputs"
			:key="`${source.handleId}(${source.index + 1}/${mappedOutputs.length})`"
		>
			<CanvasHandleRenderer
				v-bind="source"
				:mode="CanvasConnectionMode.Output"
				:is-read-only="readOnly"
				:is-valid-connection="isValidConnection"
				:data-node-name="label"
				data-test-id="canvas-node-output-handle"
				:data-handle-index="source.index"
				@add="onAdd"
			/>
		</template>

		<template
			v-for="target in mappedInputs"
			:key="`${target.handleId}(${target.index + 1}/${mappedInputs.length})`"
		>
			<CanvasHandleRenderer
				v-bind="target"
				:mode="CanvasConnectionMode.Input"
				:is-read-only="readOnly"
				:is-valid-connection="isValidConnection"
				data-test-id="canvas-node-input-handle"
				:data-handle-index="target.index"
				:data-node-name="label"
				@add="onAdd"
			/>
		</template>

		<div v-if="$slots['node-controls']" :class="$style.nodeControls">
			<slot name="node-controls" v-bind="{ data, toggleSlotClass }" />
		</div>

		<CanvasNodeToolbar
			v-else-if="nodeTypeDescription"
			data-test-id="canvas-node-toolbar"
			:read-only="readOnly"
			:class="$style.canvasNodeToolbar"
			@delete="onDelete"
			@toggle="onDisabledToggle"
			@run="onRun"
			@update="onUpdate"
			@open:contextmenu="onOpenContextMenuFromToolbar"
		/>

		<CanvasNodeRenderer
			@dblclick.stop="onActivate"
			@move="onMove"
			@update="onUpdate"
			@open:contextmenu="onOpenContextMenuFromNode"
		>
			<NodeIcon
				:node-type="nodeTypeDescription"
				:size="nodeIconSize"
				:shrink="false"
				:disabled="isDisabled"
			/>
			<!-- @TODO :color-default="iconColorDefault"-->
		</CanvasNodeRenderer>
	</div>
</template>

<style lang="scss" module>
.canvasNode {
	&:hover,
	&:focus-within,
	&.showToolbar {
		.canvasNodeToolbar {
			opacity: 1;
		}
	}
}

.canvasNodeToolbar {
	transition: opacity 0.1s ease-in;
	position: absolute;
	top: 0;
	left: 50%;
	transform: translate(-50%, -100%);
	opacity: 0;
	z-index: 1;

	&:focus-within,
	&:hover {
		opacity: 1;
	}
}

.nodeControls {
	position: absolute;
	bottom: 100%;
	z-index: 1;
	width: 100%;
	margin: auto;
	display: flex;
	justify-content: center;
}
</style><|MERGE_RESOLUTION|>--- conflicted
+++ resolved
@@ -81,11 +81,7 @@
 	[style.showToolbar]: showToolbar.value,
 	hovered: props.hovered,
 	selected: props.selected,
-<<<<<<< HEAD
-	'bring-to-front': props.bringToFront,
 	...slotClasses.value,
-=======
->>>>>>> 2c4c4573
 }));
 
 /**
