--- conflicted
+++ resolved
@@ -26,19 +26,12 @@
 					<font-awesome-icon icon="sync-alt" spin />
 				</div>
 
-<<<<<<< HEAD
-			<div class="node-executing-info" :title="$baseText('node.nodeIsExecuting')">
-				<font-awesome-icon icon="sync-alt" spin />
-			</div>
-			<div class="node-options no-select-on-click" v-if="!isReadOnly">
-				<div v-touch:tap="deleteNode" class="option" :title="$baseText('node.deleteNode')">
-=======
 				<NodeIcon class="node-icon" :nodeType="nodeType" :size="40" :shrink="false" :disabled="this.data.disabled"/>
 			</div>
 
 			<div class="node-options no-select-on-click" v-if="!isReadOnly" v-show="!hideActions">
-				<div v-touch:tap="deleteNode" class="option" title="Delete Node" >
->>>>>>> b31820e7
+				<div v-touch:tap="deleteNode" class="option" :title="$baseText('node.deleteNode')" >
+
 					<font-awesome-icon icon="trash" />
 				</div>
 				<div v-touch:tap="disableNode" class="option" :title="$baseText('node.activateDeactivateNode')">
