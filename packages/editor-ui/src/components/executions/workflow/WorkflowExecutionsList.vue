<script setup lang="ts">
import { computed } from 'vue';
import { onBeforeRouteLeave, useRouter } from 'vue-router';
import WorkflowExecutionsSidebar from '@/components/executions/workflow/WorkflowExecutionsSidebar.vue';
import { MAIN_HEADER_TABS } from '@/constants';
import type { ExecutionFilterType, IWorkflowDb } from '@/Interface';
<<<<<<< HEAD
import { type ExecutionSummary } from 'n8n-workflow';
import { getNodeViewTab } from '@/utils/canvasUtils';
=======
import type { ExecutionSummary } from 'n8n-workflow';
import { getNodeViewTab } from '@/utils/nodeViewUtils';
>>>>>>> daa1fe93
import { useWorkflowHelpers } from '@/composables/useWorkflowHelpers';

const props = withDefaults(
	defineProps<{
		loading: boolean;
		workflow: IWorkflowDb;
		executions: ExecutionSummary[];
		execution?: ExecutionSummary;
		loadingMore: boolean;
	}>(),
	{
		loading: false,
		executions: () => [] as ExecutionSummary[],
		loadingMore: false,
	},
);

const emit = defineEmits<{
	'execution:delete': [value: string];
	'execution:stop': [value: string];
	'execution:retry': [value: { id: string; loadWorkflow: boolean }];
	'update:auto-refresh': [value: boolean];
	'update:filters': [value: ExecutionFilterType];
	'load-more': [];
	reload: [];
}>();

const workflowHelpers = useWorkflowHelpers({ router: useRouter() });

const temporaryExecution = computed<ExecutionSummary | undefined>(() =>
	props.executions.find((execution) => execution.id === props.execution?.id)
		? undefined
		: (props.execution ?? undefined),
);

const hidePreview = computed(() => {
	return props.loading || (!props.execution && props.executions.length);
});

const onDeleteCurrentExecution = () => {
	if (!props.execution?.id) return;

	emit('execution:delete', props.execution.id);
};

const onStopExecution = () => {
	if (!props.execution?.id) return;

	emit('execution:stop', props.execution.id);
};

const onRetryExecution = (payload: { execution: ExecutionSummary; command: string }) => {
	const loadWorkflow = payload.command === 'current-workflow';

	emit('execution:retry', {
		id: payload.execution.id,
		loadWorkflow,
	});
};

onBeforeRouteLeave(async (to, _, next) => {
	if (getNodeViewTab(to) === MAIN_HEADER_TABS.WORKFLOW) {
		next();
		return;
	}

	await workflowHelpers.promptSaveUnsavedWorkflowChanges(next);
});
</script>

<template>
	<div :class="$style.container">
		<WorkflowExecutionsSidebar
			:executions="executions"
			:loading="loading && !executions.length"
			:loading-more="loadingMore"
			:temporary-execution="temporaryExecution"
			:workflow="workflow"
			@update:auto-refresh="emit('update:auto-refresh', $event)"
			@reload-executions="emit('reload')"
			@filter-updated="emit('update:filters', $event)"
			@load-more="emit('load-more')"
			@retry-execution="onRetryExecution"
		/>
		<div v-if="!hidePreview" :class="$style.content">
			<router-view
				name="executionPreview"
				:execution="execution"
				@delete-current-execution="onDeleteCurrentExecution"
				@retry-execution="onRetryExecution"
				@stop-execution="onStopExecution"
			/>
		</div>
	</div>
</template>

<style module lang="scss">
.container {
	display: flex;
	height: 100%;
	width: 100%;
}

.content {
	flex: 1;
}

@include mixins.breakpoint('sm-and-down') {
	.container {
		flex-direction: column;
	}

	.content {
		flex: 1 1 50%;
	}
}
</style><|MERGE_RESOLUTION|>--- conflicted
+++ resolved
@@ -1,17 +1,12 @@
 <script setup lang="ts">
+import WorkflowExecutionsSidebar from '@/components/executions/workflow/WorkflowExecutionsSidebar.vue';
+import { useWorkflowHelpers } from '@/composables/useWorkflowHelpers';
+import { MAIN_HEADER_TABS } from '@/constants';
+import type { ExecutionFilterType, IWorkflowDb } from '@/Interface';
+import { getNodeViewTab } from '@/utils/nodeViewUtils';
+import type { ExecutionSummary } from 'n8n-workflow';
 import { computed } from 'vue';
 import { onBeforeRouteLeave, useRouter } from 'vue-router';
-import WorkflowExecutionsSidebar from '@/components/executions/workflow/WorkflowExecutionsSidebar.vue';
-import { MAIN_HEADER_TABS } from '@/constants';
-import type { ExecutionFilterType, IWorkflowDb } from '@/Interface';
-<<<<<<< HEAD
-import { type ExecutionSummary } from 'n8n-workflow';
-import { getNodeViewTab } from '@/utils/canvasUtils';
-=======
-import type { ExecutionSummary } from 'n8n-workflow';
-import { getNodeViewTab } from '@/utils/nodeViewUtils';
->>>>>>> daa1fe93
-import { useWorkflowHelpers } from '@/composables/useWorkflowHelpers';
 
 const props = withDefaults(
 	defineProps<{
