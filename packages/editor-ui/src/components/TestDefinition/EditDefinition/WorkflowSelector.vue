--- conflicted
+++ resolved
@@ -1,14 +1,14 @@
 <script setup lang="ts">
 import { useI18n } from '@/composables/useI18n';
+import { VIEWS } from '@/constants';
 import { SAMPLE_EVALUATION_WORKFLOW } from '@/constants.workflows';
 import type { IWorkflowDataCreate } from '@/Interface';
+import { useProjectsStore } from '@/stores/projects.store';
+import { useWorkflowsStore } from '@/stores/workflows.store';
 import { N8nButton, N8nLink } from 'n8n-design-system';
 import type { INodeParameterResourceLocator, IPinData } from 'n8n-workflow';
 import { computed, ref } from 'vue';
-import { useWorkflowsStore } from '@/stores/workflows.store';
-import { useProjectsStore } from '@/stores/projects.store';
 import { useRouter } from 'vue-router';
-import { VIEWS } from '@/constants';
 
 interface WorkflowSelectorProps {
 	modelValue: INodeParameterResourceLocator;
@@ -26,14 +26,10 @@
 	sampleWorkflowName: undefined,
 });
 
-<<<<<<< HEAD
-const emit = defineEmits<{ 'update:modelValue': [value: WorkflowSelectorProps['modelValue']] }>();
-=======
-defineEmits<{
+const emit = defineEmits<{
 	'update:modelValue': [value: WorkflowSelectorProps['modelValue']];
 	workflowCreated: [workflowId: string];
 }>();
->>>>>>> c9c0716a
 const locale = useI18n();
 
 const projectStore = useProjectsStore();
@@ -94,7 +90,6 @@
 };
 </script>
 <template>
-<<<<<<< HEAD
 	<div class="mt-xs">
 		<template v-if="!modelValue.value">
 			<N8nButton type="secondary" class="mb-xs" @click="handleDefineEvaluation">
@@ -122,32 +117,7 @@
 			:sample-workflow="sampleWorkflow"
 			:new-resource-label="locale.baseText('testDefinition.workflow.createNew')"
 			@update:model-value="updateModelValue"
+			@workflow-created="emit('workflowCreated', $event)"
 		/>
-=======
-	<div>
-		<n8n-input-label
-			:label="locale.baseText('testDefinition.edit.workflowSelectorLabel')"
-			:bold="false"
-		>
-			<WorkflowSelectorParameterInput
-				ref="workflowInput"
-				:parameter="{
-					displayName: locale.baseText('testDefinition.edit.workflowSelectorDisplayName'),
-					name: 'workflowId',
-					type: 'workflowSelector',
-					default: '',
-				}"
-				:model-value="modelValue"
-				:display-title="locale.baseText('testDefinition.edit.workflowSelectorTitle')"
-				:is-value-expression="false"
-				:expression-edit-dialog-visible="false"
-				:path="'workflows'"
-				allow-new
-				:sample-workflow="sampleWorkflow"
-				@update:model-value="$emit('update:modelValue', $event)"
-				@workflow-created="$emit('workflowCreated', $event)"
-			/>
-		</n8n-input-label>
->>>>>>> c9c0716a
 	</div>
 </template>