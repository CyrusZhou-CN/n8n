--- conflicted
+++ resolved
@@ -107,14 +107,9 @@
 import { useProjectsStore } from '@/stores/projects.store';
 import type { CanvasLayoutEvent } from './useCanvasLayout';
 import { chatEventBus } from '@n8n/chat/event-buses';
-<<<<<<< HEAD
 import { useLogsStore } from '@/features/logs/logs.store';
 import { isChatNode } from '@/features/logs/logs.utils';
-=======
-import { isChatNode } from '@/components/CanvasChat/utils';
-import { useLogsStore } from '@/stores/logs.store';
 import { cloneDeep } from 'lodash-es';
->>>>>>> 3f9a271e
 
 type AddNodeData = Partial<INodeUi> & {
 	type: string;
