--- conflicted
+++ resolved
@@ -12,12 +12,8 @@
 import { useStyles } from './useStyles';
 import { useSettingsStore } from '@/stores/settings.store';
 import { useNDVStore } from '@/stores/ndv.store';
-<<<<<<< HEAD
 import { useLogsStore } from '@/features/logs/logs.store';
-=======
-import { useLogsStore } from '@/stores/logs.store';
-import { LOGS_PANEL_STATE } from '@/components/CanvasChat/types/logs';
->>>>>>> 0470c522
+import { LOGS_PANEL_STATE } from '@/features/logs/logs.constants';
 
 export interface NotificationErrorWithNodeAndDescription extends ApplicationError {
 	node: {
