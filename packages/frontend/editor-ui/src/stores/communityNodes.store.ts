--- conflicted
+++ resolved
@@ -4,11 +4,8 @@
 import type { PublicInstalledPackage } from 'n8n-workflow';
 import { STORES } from '@n8n/stores';
 import { computed, ref } from 'vue';
-<<<<<<< HEAD
 import { isAuthenticated } from '@/utils/rbac/checks';
-=======
 import type { CommunityPackageMap } from '@/Interface';
->>>>>>> cb9a4be7
 
 const LOADER_DELAY = 300;
 
