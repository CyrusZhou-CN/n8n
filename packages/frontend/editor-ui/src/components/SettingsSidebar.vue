<script lang="ts" setup>
import { useUserHelpers } from '@/composables/useUserHelpers';
<<<<<<< HEAD
import { ABOUT_MODAL_KEY, VIEWS } from '@/constants';
=======
import { useUIStore } from '@/stores/ui.store';
>>>>>>> f31d33cd
import { useSettingsStore } from '@/stores/settings.store';
import { useUIStore } from '@/stores/ui.store';
import { hasPermission } from '@/utils/rbac/permissions';
import type { IMenuItem } from '@n8n/design-system';
import { useI18n } from '@n8n/i18n';
import { useRootStore } from '@n8n/stores/useRootStore';
import { computed } from 'vue';
import { useRoute, useRouter } from 'vue-router';

import { N8nIcon, N8nLink, N8nMenuItem, N8nText, type IMenuItem } from '@n8n/design-system';
const emit = defineEmits<{
	return: [];
}>();

const router = useRouter();
const route = useRoute();
const i18n = useI18n();

const { canUserAccessRouteByName } = useUserHelpers(router, route);

const rootStore = useRootStore();
const settingsStore = useSettingsStore();
const uiStore = useUIStore();

const sidebarMenuItems = computed<IMenuItem[]>(() => {
	const menuItems: IMenuItem[] = [
		{
			id: 'settings-usage-and-plan',
			icon: 'chart-column-decreasing',
			label: i18n.baseText('settings.usageAndPlan.title'),
			position: 'top',
			available: canUserAccessRouteByName(VIEWS.USAGE),
			route: { to: { name: VIEWS.USAGE } },
		},
		{
			id: 'settings-personal',
			icon: 'circle-user-round',
			label: i18n.baseText('settings.personal'),
			position: 'top',
			available: canUserAccessRouteByName(VIEWS.PERSONAL_SETTINGS),
			route: { to: { name: VIEWS.PERSONAL_SETTINGS } },
		},
		{
			id: 'settings-users',
			icon: 'user-round',
			label: i18n.baseText('settings.users'),
			position: 'top',
			available: canUserAccessRouteByName(VIEWS.USERS_SETTINGS),
			route: { to: { name: VIEWS.USERS_SETTINGS } },
		},
		{
			id: 'settings-project-roles',
			icon: 'user-round',
			label: i18n.baseText('settings.projectRoles'),
			position: 'top',
			available: canUserAccessRouteByName(VIEWS.PROJECT_ROLES_SETTINGS),
			route: { to: { name: VIEWS.PROJECT_ROLES_SETTINGS } },
		},
		{
			id: 'settings-api',
			icon: 'plug',
			label: i18n.baseText('settings.n8napi'),
			position: 'top',
			available: settingsStore.isPublicApiEnabled && canUserAccessRouteByName(VIEWS.API_SETTINGS),
			route: { to: { name: VIEWS.API_SETTINGS } },
		},
		{
			id: 'settings-external-secrets',
			icon: 'vault',
			label: i18n.baseText('settings.externalSecrets.title'),
			position: 'top',
			available: canUserAccessRouteByName(VIEWS.EXTERNAL_SECRETS_SETTINGS),
			route: { to: { name: VIEWS.EXTERNAL_SECRETS_SETTINGS } },
		},

		{
			id: 'settings-source-control',
			icon: 'git-branch',
			label: i18n.baseText('settings.sourceControl.title'),
			position: 'top',
			available: canUserAccessRouteByName(VIEWS.SOURCE_CONTROL),
			route: { to: { name: VIEWS.SOURCE_CONTROL } },
		},
		{
			id: 'settings-sso',
			icon: 'user-lock',
			label: i18n.baseText('settings.sso'),
			position: 'top',
			available: canUserAccessRouteByName(VIEWS.SSO_SETTINGS),
			route: { to: { name: VIEWS.SSO_SETTINGS } },
		},
		{
			id: 'settings-ldap',
			icon: 'network',
			label: i18n.baseText('settings.ldap'),
			position: 'top',
			available: canUserAccessRouteByName(VIEWS.LDAP_SETTINGS),
			route: { to: { name: VIEWS.LDAP_SETTINGS } },
		},
		{
			id: 'settings-workersview',
			icon: 'waypoints',
			label: i18n.baseText('mainSidebar.workersView'),
			position: 'top',
			available:
				settingsStore.isQueueModeEnabled &&
				hasPermission(['rbac'], { rbac: { scope: 'workersView:manage' } }),
			route: { to: { name: VIEWS.WORKER_VIEW } },
		},
	];

	menuItems.push({
		id: 'settings-log-streaming',
		icon: 'log-in',
		label: i18n.baseText('settings.log-streaming'),
		position: 'top',
		available: canUserAccessRouteByName(VIEWS.LOG_STREAMING_SETTINGS),
		route: { to: { name: VIEWS.LOG_STREAMING_SETTINGS } },
	});

	menuItems.push({
		id: 'settings-community-nodes',
		icon: 'box',
		label: i18n.baseText('settings.communityNodes'),
		position: 'top',
		available: canUserAccessRouteByName(VIEWS.COMMUNITY_NODES),
		route: { to: { name: VIEWS.COMMUNITY_NODES } },
	});

	// Append module-registered settings sidebar items.
	const moduleItems = uiStore.settingsSidebarItems;

	return menuItems.concat(moduleItems.filter((item) => !menuItems.some((m) => m.id === item.id)));
});

const visibleItems = computed(() => sidebarMenuItems.value.filter((item) => item.available));
</script>

<template>
	<div :class="$style.container">
		<div :class="$style.returnButton" data-test-id="settings-back" @click="emit('return')">
			<i>
				<N8nIcon icon="arrow-left" />
			</i>
			<N8nText bold>{{ i18n.baseText('settings') }}</N8nText>
		</div>
		<div :class="$style.items">
			<N8nMenuItem v-for="item in visibleItems" :key="item.id" :item="item" />
		</div>
		<div :class="$style.versionContainer">
			<N8nLink size="small" @click="uiStore.openModal(ABOUT_MODAL_KEY)">
				{{ i18n.baseText('settings.version') }} {{ rootStore.versionCli }}
			</N8nLink>
		</div>
	</div>
</template>

<style lang="scss" module>
.container {
	min-width: $sidebar-expanded-width;
	height: 100%;
	background-color: var(--color-background-xlight);
	border-right: var(--border-base);
	position: relative;
	overflow: auto;
}

.returnButton {
	padding: var(--spacing-xs);
	cursor: pointer;
	display: flex;
	gap: var(--spacing-3xs);
	align-items: center;
	&:hover {
		color: var(--color-primary);
	}
}

.items {
	display: flex;
	flex-direction: column;

	padding: 0 var(--spacing-3xs);
}

.versionContainer {
	padding: var(--spacing-xs);
}

@media screen and (max-height: 420px) {
	.versionContainer {
		display: none;
	}
}
</style><|MERGE_RESOLUTION|>--- conflicted
+++ resolved
@@ -1,14 +1,9 @@
 <script lang="ts" setup>
 import { useUserHelpers } from '@/composables/useUserHelpers';
-<<<<<<< HEAD
 import { ABOUT_MODAL_KEY, VIEWS } from '@/constants';
-=======
-import { useUIStore } from '@/stores/ui.store';
->>>>>>> f31d33cd
 import { useSettingsStore } from '@/stores/settings.store';
 import { useUIStore } from '@/stores/ui.store';
 import { hasPermission } from '@/utils/rbac/permissions';
-import type { IMenuItem } from '@n8n/design-system';
 import { useI18n } from '@n8n/i18n';
 import { useRootStore } from '@n8n/stores/useRootStore';
 import { computed } from 'vue';
