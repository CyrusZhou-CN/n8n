--- conflicted
+++ resolved
@@ -717,16 +717,12 @@
 
 <template>
 	<Teleport v-if="activeNode && !isActiveStickyNode" :to="`#${APP_MODALS_ELEMENT_ID}`">
-<<<<<<< HEAD
-		<div :class="$style.backdrop" :style="{ zIndex: APP_Z_INDEXES.NDV }" @click="close"></div>
-=======
 		<div
 			data-test-id="ndv-backdrop"
 			:class="$style.backdrop"
 			:style="{ zIndex: APP_Z_INDEXES.NDV }"
 			@click="close"
 		></div>
->>>>>>> a9b9e8a8
 
 		<dialog
 			ref="dialogRef"
