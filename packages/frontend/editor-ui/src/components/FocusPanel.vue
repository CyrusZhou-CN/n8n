<script setup lang="ts">
import { useFocusPanelStore } from '@/stores/focusPanel.store';
import { useNodeTypesStore } from '@/stores/nodeTypes.store';
import { N8nText, N8nInput, N8nResizeWrapper, N8nInfoTip } from '@n8n/design-system';
import { computed, nextTick, ref, watch, toRef } from 'vue';
import { useI18n } from '@n8n/i18n';
import {
	formatAsExpression,
	getParameterTypeOption,
	isValidParameterOption,
	parseFromExpression,
} from '@/utils/nodeSettingsUtils';
import { isValueExpression } from '@/utils/nodeTypesUtils';
import { useNodeHelpers } from '@/composables/useNodeHelpers';
import { useNodeSettingsParameters } from '@/composables/useNodeSettingsParameters';
import { useResolvedExpression } from '@/composables/useResolvedExpression';
import { useDeviceSupport } from '@n8n/composables/useDeviceSupport';
import {
	AI_TRANSFORM_NODE_TYPE,
	type CodeExecutionMode,
	type CodeNodeEditorLanguage,
	type EditorType,
	HTML_NODE_TYPE,
	isResourceLocatorValue,
} from 'n8n-workflow';
import { useEnvironmentsStore } from '@/stores/environments.ee.store';
import { useDebounce } from '@/composables/useDebounce';
import { htmlEditorEventBus } from '@/event-bus';
import { hasFocusOnInput, isFocusableEl } from '@/utils/typesUtils';
import type { ResizeData, TargetNodeParameterContext } from '@/Interface';
import { useThrottleFn } from '@vueuse/core';
<<<<<<< HEAD
import { useStyles } from '@/composables/useStyles';
=======
import { useExecutionData } from '@/composables/useExecutionData';
import { useWorkflowsStore } from '@/stores/workflows.store';
>>>>>>> 2009ac61

defineOptions({ name: 'FocusPanel' });

const props = defineProps<{
	isCanvasReadOnly: boolean;
}>();

const emit = defineEmits<{
	focus: [];
	saveKeyboardShortcut: [event: KeyboardEvent];
}>();

// ESLint: false positive
// eslint-disable-next-line @typescript-eslint/no-redundant-type-constituents
const inputField = ref<InstanceType<typeof N8nInput> | HTMLElement>();

const locale = useI18n();
const nodeHelpers = useNodeHelpers();
const focusPanelStore = useFocusPanelStore();
const workflowsStore = useWorkflowsStore();
const nodeTypesStore = useNodeTypesStore();
const nodeSettingsParameters = useNodeSettingsParameters();
const environmentsStore = useEnvironmentsStore();
const deviceSupport = useDeviceSupport();
const { debounce } = useDebounce();
const styles = useStyles();

const focusedNodeParameter = computed(() => focusPanelStore.focusedNodeParameters[0]);
const resolvedParameter = computed(() =>
	focusedNodeParameter.value && focusPanelStore.isRichParameter(focusedNodeParameter.value)
		? focusedNodeParameter.value
		: undefined,
);

const focusPanelActive = computed(() => focusPanelStore.focusPanelActive);
const focusPanelHidden = computed(() => focusPanelStore.focusPanelHidden);
const focusPanelWidth = computed(() => focusPanelStore.focusPanelWidth);

const isDisabled = computed(() => {
	if (!resolvedParameter.value) return false;

	// shouldDisplayNodeParameter returns true if disabledOptions exists and matches, OR if disabledOptions doesn't exist
	return (
		!!resolvedParameter.value.parameter.disabledOptions &&
		nodeSettingsParameters.shouldDisplayNodeParameter(
			resolvedParameter.value.node.parameters,
			resolvedParameter.value.node,
			resolvedParameter.value.parameter,
			resolvedParameter.value.parameterPath.split('.').slice(1, -1).join('.'),
			'disabledOptions',
		)
	);
});

const isDisplayed = computed(() => {
	if (!resolvedParameter.value) return true;

	return nodeSettingsParameters.shouldDisplayNodeParameter(
		resolvedParameter.value.node.parameters,
		resolvedParameter.value.node,
		resolvedParameter.value.parameter,
		resolvedParameter.value.parameterPath.split('.').slice(1, -1).join('.'),
		'displayOptions',
	);
});

const isExecutable = computed(() => {
	if (!resolvedParameter.value) return false;

	if (!isDisplayed.value) return false;

	const foreignCredentials = nodeHelpers.getForeignCredentialsIfSharingEnabled(
		resolvedParameter.value.node.credentials,
	);
	return nodeHelpers.isNodeExecutable(
		resolvedParameter.value.node,
		!props.isCanvasReadOnly,
		foreignCredentials,
	);
});

const node = computed(() => resolvedParameter.value?.node);

const { hasNodeRun } = useExecutionData({ node });

function getTypeOption<T>(optionName: string): T | undefined {
	return resolvedParameter.value
		? getParameterTypeOption<T>(resolvedParameter.value.parameter, optionName)
		: undefined;
}

const codeEditorMode = computed<CodeExecutionMode>(() => {
	return resolvedParameter.value?.node.parameters.mode as CodeExecutionMode;
});

const editorType = computed<EditorType | 'json' | 'code' | 'cssEditor' | undefined>(() => {
	return getTypeOption('editor') ?? undefined;
});

const editorLanguage = computed<CodeNodeEditorLanguage>(() => {
	if (editorType.value === 'json' || resolvedParameter.value?.parameter.type === 'json')
		return 'json' as CodeNodeEditorLanguage;

	return getTypeOption('editorLanguage') ?? 'javaScript';
});

const editorRows = computed(() => getTypeOption<number>('rows'));

const isToolNode = computed(() =>
	resolvedParameter.value ? nodeTypesStore.isToolNode(resolvedParameter.value?.node.type) : false,
);

const isHtmlNode = computed(
	() => !!resolvedParameter.value && resolvedParameter.value.node.type === HTML_NODE_TYPE,
);

const expressionModeEnabled = computed(
	() =>
		resolvedParameter.value &&
		isValueExpression(resolvedParameter.value.parameter, resolvedParameter.value.value),
);

const expression = computed(() => {
	if (!expressionModeEnabled.value) return '';
	return isResourceLocatorValue(resolvedParameter.value)
		? resolvedParameter.value.value
		: resolvedParameter.value;
});

const shouldCaptureForPosthog = computed(
	() => resolvedParameter.value?.node.type === AI_TRANSFORM_NODE_TYPE,
);

const isReadOnly = computed(() => props.isCanvasReadOnly || isDisabled.value);

const resolvedAdditionalExpressionData = computed(() => {
	return {
		$vars: environmentsStore.variablesAsObject,
	};
});

const targetNodeParameterContext = computed<TargetNodeParameterContext | undefined>(() => {
	if (!resolvedParameter.value) return undefined;
	return {
		nodeName: resolvedParameter.value.node.name,
		parameterPath: resolvedParameter.value.parameterPath,
	};
});

const isNodeExecuting = computed(() => workflowsStore.isNodeExecuting(node.value?.name ?? ''));

const { resolvedExpression } = useResolvedExpression({
	expression,
	additionalData: resolvedAdditionalExpressionData,
	stringifyObject:
		resolvedParameter.value && resolvedParameter.value.parameter.type !== 'multiOptions',
});

function valueChanged(value: string) {
	if (resolvedParameter.value === undefined) {
		return;
	}

	nodeSettingsParameters.updateNodeParameter(
		toRef(resolvedParameter.value.node.parameters),
		{ value, name: resolvedParameter.value.parameterPath as `parameters.${string}` },
		value,
		resolvedParameter.value.node,
		isToolNode.value,
	);
}

async function setFocus() {
	await nextTick();

	if (inputField.value) {
		if (hasFocusOnInput(inputField.value)) {
			inputField.value.focusOnInput();
		} else if (isFocusableEl(inputField.value)) {
			inputField.value.focus();
		}
	}

	emit('focus');
}

function optionSelected(command: string) {
	if (!resolvedParameter.value) return;

	switch (command) {
		case 'resetValue': {
			if (typeof resolvedParameter.value.parameter.default === 'string') {
				valueChanged(resolvedParameter.value.parameter.default);
			}
			void setFocus();
			break;
		}

		case 'addExpression': {
			const newValue = formatAsExpression(
				resolvedParameter.value.value,
				resolvedParameter.value.parameter.type,
			);
			valueChanged(typeof newValue === 'string' ? newValue : newValue.value);
			void setFocus();
			break;
		}

		case 'removeExpression': {
			const newValue = parseFromExpression(
				resolvedParameter.value.value,
				resolvedExpression.value,
				resolvedParameter.value.parameter.type,
				resolvedParameter.value.parameter.default,
				(resolvedParameter.value.parameter.options ?? []).filter(isValidParameterOption),
			);
			if (typeof newValue === 'string') {
				valueChanged(newValue);
			} else if (newValue && typeof (newValue as { value?: unknown }).value === 'string') {
				valueChanged((newValue as { value: string }).value);
			}
			void setFocus();
			break;
		}

		case 'formatHtml':
			htmlEditorEventBus.emit('format-html');
			break;
	}
}

const valueChangedDebounced = debounce(valueChanged, { debounceTime: 0 });

// Wait for editor to mount before focusing
function focusWithDelay() {
	setTimeout(() => {
		void setFocus();
	}, 50);
}

function handleKeydown(event: KeyboardEvent) {
	if (event.key === 's' && deviceSupport.isCtrlKeyPressed(event)) {
		event.stopPropagation();
		event.preventDefault();
		if (isReadOnly.value) return;

		emit('saveKeyboardShortcut', event);
	}
}

const registerKeyboardListener = () => {
	document.addEventListener('keydown', handleKeydown, true);
};

const unregisterKeyboardListener = () => {
	document.removeEventListener('keydown', handleKeydown, true);
};

watch([() => focusPanelStore.lastFocusTimestamp, () => expressionModeEnabled.value], () =>
	focusWithDelay(),
);

watch(
	() => focusPanelStore.focusPanelActive,
	(newValue) => {
		if (newValue) {
			registerKeyboardListener();
		} else {
			unregisterKeyboardListener();
		}
	},
	{ immediate: true },
);

function onResize(event: ResizeData) {
	focusPanelStore.updateWidth(event.width);
}

const onResizeThrottle = useThrottleFn(onResize, 10);
</script>

<template>
	<div v-if="focusPanelActive" v-show="!focusPanelHidden" :class="$style.wrapper" @keydown.stop>
		<N8nResizeWrapper
			:width="focusPanelWidth"
			:supported-directions="['left']"
			:min-width="300"
			:max-width="1000"
			:grid-size="8"
			:style="{ width: `${focusPanelWidth}px`, zIndex: styles.APP_Z_INDEXES.FOCUS_PANEL }"
			@resize="onResizeThrottle"
		>
			<div :class="$style.container">
				<div v-if="resolvedParameter" :class="$style.content">
					<div :class="$style.tabHeader">
						<div :class="$style.tabHeaderText">
							<N8nText color="text-dark" size="small">
								{{ resolvedParameter.parameter.displayName }}
							</N8nText>
							<N8nText color="text-base" size="xsmall">{{ resolvedParameter.node.name }}</N8nText>
						</div>
						<div :class="$style.buttonWrapper">
							<NodeExecuteButton
								data-test-id="node-execute-button"
								:node-name="resolvedParameter.node.name"
								:tooltip="`Execute ${resolvedParameter.node.name}`"
								:disabled="!isExecutable"
								size="small"
								icon="play"
								:square="true"
								:hide-label="true"
								telemetry-source="focus"
							></NodeExecuteButton>
							<N8nIcon
								:class="$style.closeButton"
								icon="x"
								color="text-base"
								size="xlarge"
								@click="focusPanelStore.closeFocusPanel"
							/>
						</div>
					</div>
					<div :class="$style.parameterDetailsWrapper">
						<div :class="$style.parameterOptionsWrapper">
							<div :class="$style.noExecutionDataTip">
								<N8nInfoTip
									v-if="!hasNodeRun && !isNodeExecuting"
									:class="$style.delayedShow"
									:bold="true"
								>
									{{ locale.baseText('nodeView.focusPanel.noExecutionData') }}
								</N8nInfoTip>
							</div>
							<ParameterOptions
								v-if="isDisplayed"
								:parameter="resolvedParameter.parameter"
								:value="resolvedParameter.value"
								:is-read-only="isReadOnly"
								@update:model-value="optionSelected"
							/>
						</div>
						<div v-if="typeof resolvedParameter.value === 'string'" :class="$style.editorContainer">
							<div v-if="!isDisplayed" :class="[$style.content, $style.emptyContent]">
								<div :class="$style.emptyText">
									<N8nText color="text-base">
										{{ locale.baseText('nodeView.focusPanel.missingParameter') }}
									</N8nText>
								</div>
							</div>
							<ExpressionEditorModalInput
								v-else-if="expressionModeEnabled"
								ref="inputField"
								:model-value="resolvedParameter.value"
								:class="$style.editor"
								:is-read-only="isReadOnly"
								:path="resolvedParameter.parameterPath"
								data-test-id="expression-modal-input"
								:target-node-parameter-context="targetNodeParameterContext"
								@change="valueChangedDebounced($event.value)"
							/>
							<template v-else-if="['json', 'string'].includes(resolvedParameter.parameter.type)">
								<CodeNodeEditor
									v-if="editorType === 'codeNodeEditor'"
									:id="resolvedParameter.parameterPath"
									ref="inputField"
									:class="$style.heightFull"
									:mode="codeEditorMode"
									:model-value="resolvedParameter.value"
									:default-value="resolvedParameter.parameter.default"
									:language="editorLanguage"
									:is-read-only="isReadOnly"
									:target-node-parameter-context="targetNodeParameterContext"
									fill-parent
									:disable-ask-ai="true"
									@update:model-value="valueChangedDebounced" />
								<HtmlEditor
									v-else-if="editorType === 'htmlEditor'"
									ref="inputField"
									:model-value="resolvedParameter.value"
									:is-read-only="isReadOnly"
									:rows="editorRows"
									:disable-expression-coloring="!isHtmlNode"
									:disable-expression-completions="!isHtmlNode"
									fullscreen
									@update:model-value="valueChangedDebounced" />
								<CssEditor
									v-else-if="editorType === 'cssEditor'"
									ref="inputField"
									:model-value="resolvedParameter.value"
									:is-read-only="isReadOnly"
									:rows="editorRows"
									fullscreen
									@update:model-value="valueChangedDebounced" />
								<SqlEditor
									v-else-if="editorType === 'sqlEditor'"
									ref="inputField"
									:model-value="resolvedParameter.value"
									:dialect="getTypeOption('sqlDialect')"
									:is-read-only="isReadOnly"
									:rows="editorRows"
									fullscreen
									@update:model-value="valueChangedDebounced" />
								<JsEditor
									v-else-if="editorType === 'jsEditor'"
									ref="inputField"
									:model-value="resolvedParameter.value"
									:is-read-only="isReadOnly"
									:rows="editorRows"
									:posthog-capture="shouldCaptureForPosthog"
									fill-parent
									@update:model-value="valueChangedDebounced" />
								<JsonEditor
									v-else-if="resolvedParameter.parameter.type === 'json'"
									ref="inputField"
									:model-value="resolvedParameter.value"
									:is-read-only="isReadOnly"
									:rows="editorRows"
									fullscreen
									fill-parent
									@update:model-value="valueChangedDebounced" />
								<N8nInput
									v-else
									ref="inputField"
									:model-value="resolvedParameter.value"
									:class="$style.editor"
									:readonly="isReadOnly"
									type="textarea"
									resize="none"
									@update:model-value="valueChangedDebounced"
								></N8nInput
							></template>
						</div>
					</div>
				</div>
				<div v-else :class="[$style.content, $style.emptyContent]">
					<div :class="$style.emptyText">
						<div :class="$style.focusParameterWrapper">
							<div :class="$style.iconWrapper">
								<N8nIcon :class="$style.forceHover" icon="panel-right" size="medium" />
								<N8nIcon
									:class="$style.pointerIcon"
									icon="mouse-pointer"
									color="text-dark"
									size="large"
								/>
							</div>
							<N8nIcon icon="ellipsis-vertical" size="small" color="text-base" />
							<N8nRadioButtons
								size="small"
								:model-value="'expression'"
								:disabled="true"
								:options="[
									{ label: locale.baseText('parameterInput.fixed'), value: 'fixed' },
									{ label: locale.baseText('parameterInput.expression'), value: 'expression' },
								]"
							/>
						</div>
						<N8nText color="text-base" size="medium" :bold="true">
							{{ locale.baseText('nodeView.focusPanel.noParameters.title') }}
						</N8nText>
						<N8nText color="text-base" size="small">
							{{ locale.baseText('nodeView.focusPanel.noParameters.subtitle') }}
						</N8nText>
					</div>
				</div>
			</div>
		</N8nResizeWrapper>
	</div>
</template>

<style lang="scss" module>
.wrapper {
	display: flex;
	flex-direction: row nowrap;
	border-left: 1px solid var(--color-foreground-base);
	background: var(--color-background-xlight);
	overflow-y: hidden;
	height: 100%;
}

.container {
	display: flex;
	flex-direction: column;
	height: 100%;
}

.content {
	display: flex;
	flex-direction: column;
	height: 100%;
	width: 100%;

	&.emptyContent {
		text-align: center;
		justify-content: center;
		align-items: center;

		.emptyText {
			margin: 0 var(--spacing-xl);
			display: flex;
			flex-direction: column;
			gap: var(--spacing-2xs);

			.focusParameterWrapper {
				display: flex;
				align-items: center;
				justify-content: center;
				gap: var(--spacing-2xs);
				margin-bottom: var(--spacing-m);

				.iconWrapper {
					position: relative;
					display: inline-block;
				}

				.pointerIcon {
					position: absolute;
					top: 100%;
					left: 50%;
					transform: translate(-20%, -30%);
					pointer-events: none;
				}

				:global([class*='_disabled_']) {
					cursor: default !important;
				}
			}
		}
	}

	.tabHeader {
		display: flex;
		justify-content: space-between;
		align-items: center;
		border-bottom: 1px solid var(--color-foreground-base);
		padding: var(--spacing-2xs);

		.tabHeaderText {
			display: flex;
			gap: var(--spacing-4xs);
			align-items: baseline;
		}

		.buttonWrapper {
			display: flex;
			gap: var(--spacing-2xs);
			align-items: center;
		}
	}

	.parameterDetailsWrapper {
		display: flex;
		height: 100%;
		flex-direction: column;
		gap: var(--spacing-2xs);
		padding: var(--spacing-2xs);

		.parameterOptionsWrapper {
			display: flex;
			justify-content: space-between;
		}

		.noExecutionDataTip {
			align-content: center;
		}

		.editorContainer {
			height: 100%;
			overflow-y: auto;

			.editor {
				display: flex;
				height: 100%;
				width: 100%;
				font-size: var(--font-size-2xs);

				:global(.cm-editor) {
					background-color: var(--color-code-background);
					width: 100%;
				}
			}
		}
	}
}

// We have this animation here to hide the short time between no longer
// executing the node and having runData available
.delayedShow {
	opacity: 0;
	transition: opacity 0.1s none;
	animation: triggerShow 0.1s normal 0.1s forwards;
}

@keyframes triggerShow {
	to {
		opacity: 1;
	}
}

.closeButton {
	cursor: pointer;
}

.heightFull {
	height: 100%;
}

.forceHover {
	color: var(--color-button-secondary-hover-active-focus-font);
	border-color: var(--color-button-secondary-hover-active-focus-border);
	background-color: var(--color-button-secondary-hover-active-focus-background);
}
</style><|MERGE_RESOLUTION|>--- conflicted
+++ resolved
@@ -29,12 +29,9 @@
 import { hasFocusOnInput, isFocusableEl } from '@/utils/typesUtils';
 import type { ResizeData, TargetNodeParameterContext } from '@/Interface';
 import { useThrottleFn } from '@vueuse/core';
-<<<<<<< HEAD
 import { useStyles } from '@/composables/useStyles';
-=======
 import { useExecutionData } from '@/composables/useExecutionData';
 import { useWorkflowsStore } from '@/stores/workflows.store';
->>>>>>> 2009ac61
 
 defineOptions({ name: 'FocusPanel' });
 
