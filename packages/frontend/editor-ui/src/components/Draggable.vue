--- conflicted
+++ resolved
@@ -9,15 +9,6 @@
 	tag?: keyof HTMLElementTagNameMap;
 	targetDataKey?: string | null;
 	disabled?: boolean;
-<<<<<<< HEAD
-	cursor?: string;
-};
-
-const props = withDefaults(defineProps<Props>(), {
-	tag: 'div',
-	cursor: 'grabbing',
-	disabled: false,
-=======
 	canDrop?: boolean;
 	stickyPosition?: XYPosition | null;
 };
@@ -29,7 +20,6 @@
 	disabled: false,
 	canDrop: false,
 	stickyPosition: null,
->>>>>>> 54499fc6
 });
 
 const emit = defineEmits<{
@@ -93,19 +83,8 @@
 
 		const data = props.targetDataKey ? draggingElement.value.dataset.value : (props.data ?? '');
 
-<<<<<<< HEAD
-		ndvStore.draggableStartDragging({
-			type: props.type,
-			data: data ?? '',
-			dimensions: draggingElement.value?.getBoundingClientRect() ?? null,
-		});
-
-		emit('dragstart', draggingElement.value);
-		document.body.style.cursor = props.cursor;
-=======
 		emit('dragstart', draggingElement.value, data);
 		document.body.style.cursor = 'grabbing';
->>>>>>> 54499fc6
 	}
 
 	animationFrameId.value = window.requestAnimationFrame(() => {
