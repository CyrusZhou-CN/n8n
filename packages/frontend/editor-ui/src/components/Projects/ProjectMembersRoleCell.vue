--- conflicted
+++ resolved
@@ -1,14 +1,11 @@
 <script lang="ts" setup>
 import type { ProjectMemberData } from '@/types/projects.types';
-<<<<<<< HEAD
 import type { ActionDropdownItem } from '@n8n/design-system';
 import { N8nActionDropdown, N8nIcon, N8nText } from '@n8n/design-system';
 import type { AllRolesMap, Role } from '@n8n/permissions';
 import { ElRadio } from 'element-plus';
 import { computed } from 'vue';
 
-=======
->>>>>>> f31d33cd
 const props = defineProps<{
 	data: ProjectMemberData;
 	roles: AllRolesMap['project'];
@@ -16,12 +13,8 @@
 }>();
 
 const emit = defineEmits<{
-<<<<<<< HEAD
 	'update:role': [payload: { role: Role['slug']; userId: string }];
-=======
-	'update:role': [payload: { role: ProjectRole; userId: string }];
-	'badge-click': [action: ProjectRole];
->>>>>>> f31d33cd
+	'badge-click': [action: Role['slug']];
 }>();
 
 const selectedRole = computed(() => props.roles.find((role) => role.slug === props.data.role));
@@ -54,19 +47,10 @@
 		<template #menuItem="item">
 			<ElRadio :model-value="selectedRole?.slug" :label="item.id" :disabled="item.disabled">
 				<span :class="$style.radioLabel">
-<<<<<<< HEAD
 					<N8nText color="text-dark" class="pb-3xs">{{ item.label }}</N8nText>
 					<N8nText color="text-dark" size="small">
 						{{ item.description }}
 					</N8nText>
-=======
-					<N8nText :color="item.disabled ? 'text-light' : 'text-dark'" class="pb-3xs">
-						{{ item.label }}
-					</N8nText>
-					<N8nText :color="item.disabled ? 'text-light' : 'text-dark'" size="small">{{
-						isProjectRole(item.id) ? props.roles[item.id]?.desc || '' : ''
-					}}</N8nText>
->>>>>>> f31d33cd
 				</span>
 			</ElRadio>
 		</template>
