--- conflicted
+++ resolved
@@ -1,28 +1,16 @@
 <script setup lang="ts">
-<<<<<<< HEAD
+import { useInstallNode } from '@/composables/useInstallNode';
 import { useNodeCreatorStore } from '@/stores/nodeCreator.store';
-=======
-import { computed, ref } from 'vue';
-import NodeIcon from '@/components/NodeIcon.vue';
-import { useViewStacks } from '../composables/useViewStacks';
->>>>>>> d5159f04
 import { useUsersStore } from '@/stores/users.store';
+import { getNodeIconSource } from '@/utils/nodeIcon';
+import { N8nButton, N8nIcon, N8nText, N8nTooltip } from '@n8n/design-system';
 import { i18n } from '@n8n/i18n';
 import OfficialIcon from 'virtual:icons/mdi/verified';
 import { computed } from 'vue';
 import { useViewStacks } from '../composables/useViewStacks';
+import { prepareCommunityNodeDetailsViewStack, removePreviewToken } from '../utils';
+import NodeIcon from '@/components/NodeIcon.vue';
 
-import { getNodeIconSource } from '@/utils/nodeIcon';
-
-import { prepareCommunityNodeDetailsViewStack, removePreviewToken } from '../utils';
-
-<<<<<<< HEAD
-import { useInstallNode } from '@/composables/useInstallNode';
-import { N8nText } from '@n8n/design-system';
-
-=======
-import { N8nButton, N8nIcon, N8nText, N8nTooltip } from '@n8n/design-system';
->>>>>>> d5159f04
 const {
 	activeViewStack,
 	pushViewStack,
