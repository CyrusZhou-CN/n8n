<script setup lang="ts">
import { useDebounce } from '@/composables/useDebounce';
import { useI18n } from '@n8n/i18n';
<<<<<<< HEAD
import { useNDVStore } from '@/stores/ndv.store';
import { useCollectionOverhaul } from '@/composables/useCollectionOverhaul';
=======
import { useNDVStore } from '@/features/nodes/ndv/ndv.store';
>>>>>>> b4a92f32
import type {
	AssignmentCollectionValue,
	AssignmentValue,
	FieldTypeMap,
	INode,
	INodeProperties,
} from 'n8n-workflow';
import { computed, inject, reactive, useTemplateRef, watch } from 'vue';
import DropArea from '../DropArea/DropArea.vue';
import ParameterOptions from '../ParameterOptions.vue';
import Assignment from './Assignment.vue';
import { inputDataToAssignments, typeFromExpression } from './utils';
import { propertyNameFromExpression } from '@/utils/mappingUtils';
import Draggable from 'vuedraggable';
import ExperimentalEmbeddedNdvMapper from '@/features/workflows/canvas/experimental/components/ExperimentalEmbeddedNdvMapper.vue';
import { ExpressionLocalResolveContextSymbol } from '@/constants';
import { useExperimentalNdvStore } from '@/features/workflows/canvas/experimental/experimentalNdv.store';

import { N8nIconButton, N8nInputLabel, N8nSectionHeader } from '@n8n/design-system';
interface Props {
	parameter: INodeProperties;
	value: AssignmentCollectionValue;
	path: string;
	defaultType?: keyof FieldTypeMap;
	disableType?: boolean;
	node: INode | null;
	isReadOnly?: boolean;
}

const props = withDefaults(defineProps<Props>(), {
	isReadOnly: false,
	defaultType: undefined,
	disableType: false,
});

const emit = defineEmits<{
	valueChanged: [value: { name: string; node: string; value: AssignmentCollectionValue }];
}>();

const i18n = useI18n();
const expressionLocalResolveCtx = inject(ExpressionLocalResolveContextSymbol, undefined);
const dropAreaContainer = useTemplateRef('dropArea');

const state = reactive<{ paramValue: AssignmentCollectionValue }>({
	paramValue: {
		assignments:
			props.value.assignments?.map((assignment) => {
				if (!assignment.id) assignment.id = crypto.randomUUID();
				return assignment;
			}) ?? [],
	},
});

const ndvStore = useNDVStore();
const experimentalNdvStore = useExperimentalNdvStore();
const { callDebounced } = useDebounce();
const { isEnabled: isCollectionOverhaulEnabled } = useCollectionOverhaul();

const issues = computed(() => {
	if (!ndvStore.activeNode) return {};
	return ndvStore.activeNode?.issues?.parameters ?? {};
});

const empty = computed(() => state.paramValue.assignments.length === 0);
const activeDragField = computed(() => propertyNameFromExpression(ndvStore.draggableData));
const inputData = computed(() => ndvStore.ndvInputData?.[0]?.json);
const actions = computed(() => {
	return [
		{
			label: i18n.baseText('assignment.addAll'),
			value: 'addAll',
			disabled: !inputData.value,
		},
		{
			label: i18n.baseText('assignment.clearAll'),
			value: 'clearAll',
			disabled: state.paramValue.assignments.length === 0,
		},
	];
});

watch(state.paramValue, (value) => {
	void callDebounced(
		() => {
			emit('valueChanged', { name: props.path, value, node: props.node?.name as string });
		},
		{ debounceTime: 1000 },
	);
});

function addAssignment(): void {
	state.paramValue.assignments.push({
		id: crypto.randomUUID(),
		name: '',
		value: '',
		type: props.defaultType ?? 'string',
	});
}

function dropAssignment(expression: string): void {
	state.paramValue.assignments.push({
		id: crypto.randomUUID(),
		name: propertyNameFromExpression(expression),
		value: `=${expression}`,
		type: props.defaultType ?? typeFromExpression(expression),
	});
}

function onAssignmentUpdate(index: number, value: AssignmentValue): void {
	state.paramValue.assignments[index] = value;
}

function onAssignmentRemove(index: number): void {
	state.paramValue.assignments.splice(index, 1);
}

function getIssues(index: number): string[] {
	return issues.value[`${props.parameter.name}.${index}`] ?? [];
}

function optionSelected(action: string) {
	if (action === 'clearAll') {
		state.paramValue.assignments = [];
	} else if (action === 'addAll' && inputData.value) {
		const newAssignments = inputDataToAssignments(inputData.value);
		state.paramValue.assignments = state.paramValue.assignments.concat(newAssignments);
	}
}
</script>

<template>
	<div
		:class="{
			[$style.assignmentCollection]: true,
			[$style.empty]: empty,
			[$style.overhaul]: isCollectionOverhaulEnabled,
		}"
		:data-test-id="`assignment-collection-${parameter.name}`"
	>
		<!-- New UI: Section header when overhaul is enabled -->
		<N8nSectionHeader v-if="isCollectionOverhaulEnabled" :title="parameter.displayName">
			<template #actions>
				<ParameterOptions
					:parameter="parameter"
					:value="value"
					:custom-actions="actions"
					:is-read-only="isReadOnly"
					:show-expression-selector="false"
					@update:model-value="optionSelected"
				/>
				<N8nIconButton
					v-if="!isReadOnly"
					type="secondary"
					text
					size="small"
					icon="plus"
					icon-size="large"
					:title="i18n.baseText('assignment.add')"
					:aria-label="i18n.baseText('assignment.add')"
					data-test-id="assignment-collection-add-header"
					@click="addAssignment"
				/>
			</template>
		</N8nSectionHeader>

		<!-- Old UI: Input label -->
		<N8nInputLabel
			v-else
			:label="parameter.displayName"
			:show-expression-selector="false"
			size="small"
			underline
			color="text-dark"
		>
			<template #options>
				<ParameterOptions
					:parameter="parameter"
					:value="value"
					:custom-actions="actions"
					:is-read-only="isReadOnly"
					:show-expression-selector="false"
					@update:model-value="optionSelected"
				/>
			</template>
		</N8nInputLabel>

		<ExperimentalEmbeddedNdvMapper
			v-if="
				experimentalNdvStore.isNdvInFocusPanelEnabled &&
				dropAreaContainer?.$el &&
				node &&
				expressionLocalResolveCtx?.inputNode
			"
			:workflow="expressionLocalResolveCtx.workflow"
			:node="node"
			:input-node-name="expressionLocalResolveCtx.inputNode.name"
			:reference="dropAreaContainer?.$el"
			visible-on-hover
		/>

		<div :class="$style.content">
			<div :class="$style.assignments">
				<Draggable
					v-model="state.paramValue.assignments"
					item-key="id"
					handle=".drag-handle"
					:drag-class="$style.dragging"
					:ghost-class="$style.ghost"
				>
					<template #item="{ index, element: assignment }">
						<Assignment
							:model-value="assignment"
							:index="index"
							:path="`${path}.assignments.${index}`"
							:issues="getIssues(index)"
							:class="$style.assignment"
							:is-read-only="isReadOnly"
							:disable-type="disableType"
							@update:model-value="(value) => onAssignmentUpdate(index, value)"
							@remove="() => onAssignmentRemove(index)"
						>
						</Assignment>
					</template>
				</Draggable>
			</div>
			<div
				v-if="!isReadOnly"
				:class="$style.dropAreaWrapper"
				data-test-id="assignment-collection-drop-area"
				@click="addAssignment"
			>
				<DropArea ref="dropArea" :sticky-offset="empty ? [-4, 32] : [92, 0]" @drop="dropAssignment">
					<template #default="{ active, droppable }">
						<div :class="{ [$style.active]: active, [$style.droppable]: droppable }">
							<div v-if="droppable" :class="$style.dropArea">
								<span>{{ i18n.baseText('assignment.dropField') }}</span>
								<span :class="$style.activeField">{{ activeDragField }}</span>
							</div>
							<div v-else :class="$style.dropArea">
								<span>{{ i18n.baseText('assignment.dragFields') }}</span>
								<span :class="$style.or">{{ i18n.baseText('assignment.or') }}</span>
								<span :class="$style.add">{{ i18n.baseText('assignment.add') }} </span>
							</div>
						</div>
					</template>
				</DropArea>
			</div>
		</div>
	</div>
</template>

<style lang="scss" module>
.assignmentCollection {
	display: flex;
	flex-direction: column;
	margin: var(--spacing--xs) 0;
}

.content {
	display: flex;
	gap: var(--spacing--lg);
	flex-direction: column;
}

.assignments {
	display: flex;
	flex-direction: column;
	gap: var(--spacing--4xs);
}

.assignment {
	// Add left padding for old UI only
	padding-left: var(--spacing--lg);
}

// Remove padding when overhaul is enabled (collapsible panels handle their own padding)
.overhaul .assignment {
	padding-left: 0;
}

.dropAreaWrapper {
	cursor: pointer;
	// Add left padding for old UI only
	padding-left: var(--spacing--lg);

	&:hover .add {
		color: var(--color--primary--shade-1);
	}
}

// Remove padding when overhaul is enabled
.overhaul .dropAreaWrapper {
	padding-left: 0;
}

.dropArea {
	display: flex;
	align-items: center;
	flex-wrap: wrap;
	justify-content: center;
	font-size: var(--font-size--xs);
	color: var(--color--text--shade-1);
	gap: 1ch;
	min-height: 24px;

	> span {
		word-wrap: break-word;
		overflow-wrap: break-word;
		word-break: break-word;
		white-space: normal;
		max-width: 100%;
	}
}

.or {
	color: var(--color--text--tint-1);
	font-size: var(--font-size--2xs);
}

.add {
	color: var(--color--primary);
	font-weight: var(--font-weight--bold);
}

.activeField {
	font-weight: var(--font-weight--bold);
	color: var(--ndv--droppable-parameter--color);
}

.active {
	.activeField {
		color: var(--color--success);
	}
}

.empty {
	.dropArea {
		flex-direction: column;
		align-items: center;
		gap: var(--spacing--3xs);
		min-height: 20vh;
	}

	.droppable .dropArea {
		flex-direction: row;
		gap: 1ch;
	}

	.content {
		gap: var(--spacing--sm);
	}
}

.icon {
	font-size: var(--font-size--2xl);
}
.ghost,
.dragging {
	border-radius: var(--radius);
	padding-right: var(--spacing--xs);
	padding-bottom: var(--spacing--xs);
}
.ghost {
	background-color: var(--color--background);
	opacity: 0.5;
}
.dragging {
	background-color: var(--color--background--light-3);
	opacity: 0.7;
}
</style><|MERGE_RESOLUTION|>--- conflicted
+++ resolved
@@ -1,12 +1,8 @@
 <script setup lang="ts">
 import { useDebounce } from '@/composables/useDebounce';
 import { useI18n } from '@n8n/i18n';
-<<<<<<< HEAD
-import { useNDVStore } from '@/stores/ndv.store';
 import { useCollectionOverhaul } from '@/composables/useCollectionOverhaul';
-=======
 import { useNDVStore } from '@/features/nodes/ndv/ndv.store';
->>>>>>> b4a92f32
 import type {
 	AssignmentCollectionValue,
 	AssignmentValue,
