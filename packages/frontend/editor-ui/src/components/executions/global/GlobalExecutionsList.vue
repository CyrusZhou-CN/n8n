<script lang="ts" setup>
<<<<<<< HEAD
import { watch, computed, ref, onMounted } from 'vue';
import { useRoute } from 'vue-router';
import ExecutionsFilter from '@/components/executions/ExecutionsFilter.vue';
import GlobalExecutionsListItem from '@/components/executions/global/GlobalExecutionsListItem.vue';
import { EnterpriseEditionFeature, MODAL_CONFIRM, VIEWS } from '@/constants';
import { useToast } from '@/composables/useToast';
import { useMessage } from '@/composables/useMessage';
=======
import ConcurrentExecutionsHeader from '@/components/executions/ConcurrentExecutionsHeader.vue';
import ExecutionsFilter from '@/components/executions/ExecutionsFilter.vue';
import GlobalExecutionsListItem from '@/components/executions/global/GlobalExecutionsListItem.vue';
import ProjectHeader from '@/components/Projects/ProjectHeader.vue';
>>>>>>> 31155392
import { useI18n } from '@/composables/useI18n';
import { useMessage } from '@/composables/useMessage';
import { usePageRedirectionHelper } from '@/composables/usePageRedirectionHelper';
import { useTelemetry } from '@/composables/useTelemetry';
import { useToast } from '@/composables/useToast';
import { EnterpriseEditionFeature, MODAL_CONFIRM } from '@/constants';
import type { ExecutionFilterType, ExecutionSummaryWithScopes, IWorkflowDb } from '@/Interface';
import type { PermissionsRecord } from '@/permissions';
import { getResourcePermissions } from '@/permissions';
import { useExecutionsStore } from '@/stores/executions.store';
import { useSettingsStore } from '@/stores/settings.store';
<<<<<<< HEAD
import ProjectHeader from '@/components/Projects/ProjectHeader.vue';
import ConcurrentExecutionsHeader from '@/components/executions/ConcurrentExecutionsHeader.vue';
import { usePageRedirectionHelper } from '@/composables/usePageRedirectionHelper';
import { useInsightsStore } from '@/features/insights/insights.store';
import InsightsSummary from '@/features/insights/InsightsSummary.vue';
import { useAsyncState } from '@vueuse/core';
=======
import { useWorkflowsStore } from '@/stores/workflows.store';
import { N8nButton, N8nCheckbox, N8nTableBase } from '@n8n/design-system';
import { useIntersectionObserver } from '@vueuse/core';
import { ElSkeletonItem } from 'element-plus';
import type { ExecutionSummary } from 'n8n-workflow';
import { computed, ref, useTemplateRef, watch, type ComponentPublicInstance } from 'vue';
>>>>>>> 31155392

const props = withDefaults(
	defineProps<{
		executions: ExecutionSummaryWithScopes[];
		filters: ExecutionFilterType;
		total?: number;
		estimated?: boolean;
	}>(),
	{
		total: 0,
		estimated: false,
	},
);

const emit = defineEmits<{
	'update:filters': [value: ExecutionFilterType];
	'execution:stop': [];
}>();

const route = useRoute();
const i18n = useI18n();
const telemetry = useTelemetry();
const workflowsStore = useWorkflowsStore();
const executionsStore = useExecutionsStore();
const settingsStore = useSettingsStore();
const pageRedirectionHelper = usePageRedirectionHelper();

const allVisibleSelected = ref(false);
const allExistingSelected = ref(false);
const selectedItems = ref<Record<string, boolean>>({});

const message = useMessage();
const toast = useToast();

const insightsStore = useInsightsStore();
const isOverviewSubPage = computed(
	() =>
		route.name === VIEWS.WORKFLOWS ||
		route.name === VIEWS.HOMEPAGE ||
		route.name === VIEWS.CREDENTIALS ||
		route.name === VIEWS.EXECUTIONS ||
		route.name === VIEWS.FOLDERS,
);

const selectedCount = computed(() => {
	if (allExistingSelected.value) {
		return props.total;
	}

	return Object.keys(selectedItems.value).length;
});

const workflows = computed<IWorkflowDb[]>(() => {
	return [
		{
			id: 'all',
			name: i18n.baseText('executionsList.allWorkflows'),
		} as IWorkflowDb,
		...workflowsStore.allWorkflows,
	];
});

const isAnnotationEnabled = computed(
	() => settingsStore.isEnterpriseFeatureEnabled[EnterpriseEditionFeature.AdvancedExecutionFilters],
);

/**
 * Calculate the number of executions counted towards the production executions concurrency limit.
 * Evaluation executions are not counted towards this limit and the evaluation limit isn't shown in the UI.
 */
const runningExecutionsCount = computed(() => {
	return props.executions.filter(
		(execution) =>
			execution.status === 'running' && ['webhook', 'trigger'].includes(execution.mode),
	).length;
});

watch(
	() => props.executions,
	() => {
		if (props.executions.length === 0) {
			handleClearSelection();
		}
		adjustSelectionAfterMoreItemsLoaded();
	},
);

<<<<<<< HEAD
onMounted(() => {
	isMounted.value = true;
	insightsStore.summary.execute();
});

=======
>>>>>>> 31155392
function handleCheckAllExistingChange() {
	allExistingSelected.value = !allExistingSelected.value;
	allVisibleSelected.value = !allExistingSelected.value;
	handleCheckAllVisibleChange();
}

function handleCheckAllVisibleChange() {
	allVisibleSelected.value = !allVisibleSelected.value;
	if (!allVisibleSelected.value) {
		allExistingSelected.value = false;
		selectedItems.value = {};
	} else {
		selectAllVisibleExecutions();
	}
}

function toggleSelectExecution(execution: ExecutionSummary) {
	const executionId = execution.id;
	if (selectedItems.value[executionId]) {
		const { [executionId]: removedSelectedItem, ...rest } = selectedItems.value;
		selectedItems.value = rest;
	} else {
		selectedItems.value = {
			...selectedItems.value,
			[executionId]: true,
		};
	}
	allVisibleSelected.value = Object.keys(selectedItems.value).length === props.executions.length;
	allExistingSelected.value = Object.keys(selectedItems.value).length === props.total;
}

async function handleDeleteSelected() {
	// Prepend the message with a note about annotations if the feature is enabled
	const confirmationText = [
		isAnnotationEnabled.value && i18n.baseText('executionsList.confirmMessage.annotationsNote'),
		i18n.baseText('executionsList.confirmMessage.message', {
			interpolate: { count: selectedCount.value.toString() },
		}),
	]
		.filter(Boolean)
		.join(' ');

	const deleteExecutions = await message.confirm(
		confirmationText,
		i18n.baseText('executionsList.confirmMessage.headline'),
		{
			type: 'warning',
			confirmButtonText: i18n.baseText('executionsList.confirmMessage.confirmButtonText'),
			cancelButtonText: i18n.baseText('executionsList.confirmMessage.cancelButtonText'),
		},
	);

	if (deleteExecutions !== MODAL_CONFIRM) {
		return;
	}

	try {
		await executionsStore.deleteExecutions({
			filters: executionsStore.executionsFilters,
			...(allExistingSelected.value
				? { deleteBefore: new Date() }
				: {
						ids: Object.keys(selectedItems.value),
					}),
		});
	} catch (error) {
		toast.showError(error, i18n.baseText('executionsList.showError.handleDeleteSelected.title'));
		return;
	}

	toast.showMessage({
		title: i18n.baseText('executionsList.showMessage.handleDeleteSelected.title'),
		type: 'success',
	});

	handleClearSelection();
}

function handleClearSelection() {
	allVisibleSelected.value = false;
	allExistingSelected.value = false;
	selectedItems.value = {};
}

async function onFilterChanged(filters: ExecutionFilterType) {
	emit('update:filters', filters);
	handleClearSelection();
}

function getExecutionWorkflowName(execution: ExecutionSummary): string {
	return (
		getWorkflowName(execution.workflowId ?? '') ?? i18n.baseText('executionsList.unsavedWorkflow')
	);
}

function getExecutionWorkflowPermissions(
	execution: ExecutionSummaryWithScopes,
): PermissionsRecord['workflow'] {
	return getResourcePermissions(execution.scopes).workflow;
}

function getWorkflowName(workflowId: string): string | undefined {
	return workflows.value.find((data: IWorkflowDb) => data.id === workflowId)?.name;
}

const loadMoreRef = useTemplateRef<ComponentPublicInstance>('loadMoreButton');
useIntersectionObserver(loadMoreRef, ([entry]) => {
	if (!entry?.isIntersecting) return;
	void loadMore();
});

async function loadMore() {
	if (executionsStore.filters.status === 'running') {
		return;
	}

	const lastItem = props.executions.at(-1);

	try {
		await executionsStore.fetchExecutions(executionsStore.executionsFilters, lastItem?.id);
	} catch (error) {
		toast.showError(error, i18n.baseText('executionsList.showError.loadMore.title'));
	}
}

function selectAllVisibleExecutions() {
	props.executions.forEach((execution: ExecutionSummary) => {
		selectedItems.value[execution.id] = true;
	});
}

function adjustSelectionAfterMoreItemsLoaded() {
	if (allExistingSelected.value) {
		allVisibleSelected.value = true;
		selectAllVisibleExecutions();
	}
}

async function retrySavedExecution(execution: ExecutionSummary) {
	await retryExecution(execution, true);
}

async function retryOriginalExecution(execution: ExecutionSummary) {
	await retryExecution(execution, false);
}

async function retryExecution(execution: ExecutionSummary, loadWorkflow?: boolean) {
	try {
		const retrySuccessful = await executionsStore.retryExecution(execution.id, loadWorkflow);

		if (retrySuccessful) {
			toast.showMessage({
				title: i18n.baseText('executionsList.showMessage.retrySuccessfulTrue.title'),
				type: 'success',
			});
		} else {
			toast.showMessage({
				title: i18n.baseText('executionsList.showMessage.retrySuccessfulFalse.title'),
				type: 'error',
			});
		}
	} catch (error) {
		toast.showError(error, i18n.baseText('executionsList.showError.retryExecution.title'));
	}

	telemetry.track('User clicked retry execution button', {
		workflow_id: workflowsStore.workflowId,
		execution_id: execution.id,
		retry_type: loadWorkflow ? 'current' : 'original',
	});
}

async function stopExecution(execution: ExecutionSummary) {
	try {
		await executionsStore.stopCurrentExecution(execution.id);

		toast.showMessage({
			title: i18n.baseText('executionsList.showMessage.stopExecution.title'),
			message: i18n.baseText('executionsList.showMessage.stopExecution.message', {
				interpolate: { activeExecutionId: execution.id },
			}),
			type: 'success',
		});

		emit('execution:stop');
	} catch (error) {
		toast.showError(error, i18n.baseText('executionsList.showError.stopExecution.title'));
	}
}

async function deleteExecution(execution: ExecutionSummary) {
	const hasAnnotation =
		!!execution.annotation && (execution.annotation.vote || execution.annotation.tags.length > 0);

	// Show a confirmation dialog if the execution has an annotation
	if (hasAnnotation) {
		const deleteConfirmed = await message.confirm(
			i18n.baseText('executionsList.confirmMessage.annotatedExecutionMessage'),
			i18n.baseText('executionDetails.confirmMessage.headline'),
			{
				type: 'warning',
				confirmButtonText: i18n.baseText('executionDetails.confirmMessage.confirmButtonText'),
				cancelButtonText: '',
			},
		);

		if (deleteConfirmed !== MODAL_CONFIRM) {
			return;
		}
	}

	try {
		await executionsStore.deleteExecutions({ ids: [execution.id] });

		if (allVisibleSelected.value) {
			const { [execution.id]: _, ...rest } = selectedItems.value;
			selectedItems.value = rest;
		}
	} catch (error) {
		toast.showError(error, i18n.baseText('executionsList.showError.handleDeleteSelected.title'));
	}
}

async function onAutoRefreshToggle(value: boolean) {
	if (value) {
		await executionsStore.startAutoRefreshInterval();
	} else {
		executionsStore.stopAutoRefreshInterval();
	}
}

const goToUpgrade = () => {
	void pageRedirectionHelper.goToUpgrade('concurrency', 'upgrade-concurrency');
};
</script>

<template>
	<div :class="$style.execListWrapper">
<<<<<<< HEAD
		<ProjectHeader>
			<InsightsSummary v-if="isOverviewSubPage" :summary="insightsStore.summary.state" />
		</ProjectHeader>
		<div :class="$style.execList">
			<div :class="$style.execListHeader">
				<div :class="$style.execListHeaderControls">
					<ConcurrentExecutionsHeader
						v-if="settingsStore.isConcurrencyEnabled"
						class="mr-xl"
						:running-executions-count="runningExecutionsCount"
						:concurrency-cap="settingsStore.concurrency"
						:is-cloud-deployment="settingsStore.isCloudDeployment"
						@go-to-upgrade="goToUpgrade"
					/>
					<N8nLoading v-if="!isMounted" :class="$style.filterLoader" variant="custom" />
					<ElCheckbox
						v-else
						v-model="executionsStore.autoRefresh"
						class="mr-xl"
						data-test-id="execution-auto-refresh-checkbox"
						@update:model-value="onAutoRefreshToggle($event)"
					>
						{{ i18n.baseText('executionsList.autoRefresh') }}
					</ElCheckbox>
					<ExecutionsFilter
						v-show="isMounted"
						:workflows="workflows"
						class="execFilter"
						@filter-changed="onFilterChanged"
					/>
				</div>
			</div>

			<ElCheckbox
				v-if="allVisibleSelected && total > 0"
				:class="$style.selectAll"
				:label="
					i18n.baseText('executionsList.selectAll', {
						adjustToNumber: total,
						interpolate: { executionNum: `${total}` },
					})
				"
				:model-value="allExistingSelected"
				data-test-id="select-all-executions-checkbox"
				@update:model-value="handleCheckAllExistingChange"
=======
		<ProjectHeader />
		<div :class="$style.execListHeaderControls">
			<ExecutionsFilter
				:workflows="workflows"
				class="execFilter"
				@filter-changed="onFilterChanged"
>>>>>>> 31155392
			/>

			<div style="margin-left: auto">
				<ConcurrentExecutionsHeader
					v-if="settingsStore.isConcurrencyEnabled"
					:running-executions-count="runningExecutionsCount"
					:concurrency-cap="settingsStore.concurrency"
					:is-cloud-deployment="settingsStore.isCloudDeployment"
					@go-to-upgrade="goToUpgrade"
				/>
				<ElCheckbox
					v-else
					v-model="executionsStore.autoRefresh"
					data-test-id="execution-auto-refresh-checkbox"
					@update:model-value="onAutoRefreshToggle($event)"
				>
					{{ i18n.baseText('executionsList.autoRefresh') }}
				</ElCheckbox>
			</div>
		</div>
		<div :class="$style.execList">
			<div :class="$style.execTable">
				<N8nTableBase>
					<thead>
						<tr v-if="allVisibleSelected && total > 0">
							<th style="width: 50px">
								<N8nCheckbox
									:model-value="allExistingSelected"
									data-test-id="select-all-executions-checkbox"
									@update:model-value="handleCheckAllExistingChange"
								/>
							</th>
							<th colspan="8">
								{{
									i18n.baseText('executionsList.selectAll', {
										adjustToNumber: total,
										interpolate: { executionNum: `${total}` },
									})
								}}
							</th>
						</tr>
						<tr>
							<th style="width: 50px">
								<N8nCheckbox
									:model-value="allVisibleSelected"
									:disabled="total < 1"
									data-test-id="select-visible-executions-checkbox"
									@update:model-value="handleCheckAllVisibleChange"
								/>
							</th>
							<th>
								{{ i18n.baseText('generic.workflow') }}
							</th>
							<th>{{ i18n.baseText('executionsList.status') }}</th>
							<th>
								{{ i18n.baseText('executionsList.startedAt') }}
							</th>
							<th>
								{{ i18n.baseText('executionsList.runTime') }}
							</th>

							<th>{{ i18n.baseText('executionsList.id') }}</th>

							<th>
								{{ i18n.baseText('executionsList.trigger') }}
							</th>
							<th style="width: 69px"></th>
							<th style="width: 50px"></th>
						</tr>
					</thead>
					<tbody>
						<GlobalExecutionsListItem
							v-for="execution in executions"
							:key="execution.id"
							:execution="execution"
							:workflow-name="getExecutionWorkflowName(execution)"
							:workflow-permissions="getExecutionWorkflowPermissions(execution)"
							:selected="selectedItems[execution.id] || allExistingSelected"
							:concurrency-cap="settingsStore.concurrency"
							:is-cloud-deployment="settingsStore.isCloudDeployment"
							data-test-id="global-execution-list-item"
							@stop="stopExecution"
							@delete="deleteExecution"
							@select="toggleSelectExecution"
							@retry-saved="retrySavedExecution"
							@retry-original="retryOriginalExecution"
							@go-to-upgrade="goToUpgrade"
						/>
						<template v-if="executionsStore.loading && !executions.length">
							<tr v-for="item in executionsStore.itemsPerPage" :key="item">
								<td v-for="col in 9" :key="col">
									<ElSkeletonItem />
								</td>
							</tr>
						</template>
						<tr>
							<td colspan="9" style="text-align: center">
								<template v-if="!executions.length">
									<span data-test-id="execution-list-empty">
										{{ i18n.baseText('executionsList.empty') }}
									</span>
								</template>
								<template v-else-if="total > executions.length || estimated">
									<N8nButton
										ref="loadMoreButton"
										icon="sync"
										:title="i18n.baseText('executionsList.loadMore')"
										:label="i18n.baseText('executionsList.loadMore')"
										:loading="executionsStore.loading"
										data-test-id="load-more-button"
										@click="loadMore()"
									/>
								</template>
								<template v-else>
									{{ i18n.baseText('executionsList.loadedAll') }}
								</template>
							</td>
						</tr>
					</tbody>
				</N8nTableBase>
			</div>
		</div>
		<div
			v-if="selectedCount > 0"
			:class="$style.selectionOptions"
			data-test-id="selected-executions-info"
		>
			<span>
				{{
					i18n.baseText('executionsList.selected', {
						adjustToNumber: selectedCount,
						interpolate: { count: `${selectedCount}` },
					})
				}}
			</span>
			<N8nButton
				:label="i18n.baseText('generic.delete')"
				type="tertiary"
				data-test-id="delete-selected-button"
				@click="handleDeleteSelected"
			/>
			<N8nButton
				:label="i18n.baseText('executionsList.clearSelection')"
				type="tertiary"
				data-test-id="clear-selection-button"
				@click="handleClearSelection"
			/>
		</div>
	</div>
</template>

<style module lang="scss">
.execListWrapper {
	padding: var(--spacing-l) var(--spacing-2xl);
	display: flex;
	flex-direction: column;
	overflow: hidden;
	width: 100%;
	max-width: var(--content-container-width);
}

.execList {
	flex-shrink: 1; /* Allows shrinking when needed */
	max-height: 100%; /* Prevents overflowing the parent */
	overflow: auto; /* Scroll only when needed */
}

.execListHeaderControls {
	display: flex;
	align-items: center;
	justify-content: flex-start;
	margin-bottom: var(--spacing-s);
}

.selectionOptions {
	display: flex;
	align-items: center;
	position: absolute;
	padding: var(--spacing-2xs);
	z-index: 2;
	left: 50%;
	transform: translateX(-50%);
	bottom: var(--spacing-3xl);
	background: var(--execution-selector-background);
	border-radius: var(--border-radius-base);
	color: var(--execution-selector-text);
	font-size: var(--font-size-2xs);

	button {
		margin-left: var(--spacing-2xs);
	}
}

.execTable {
	height: 100%;
	flex: 0 1 auto;
}
</style>

<style lang="scss" scoped>
.execFilter:deep(button) {
	height: 40px;
}

:deep(.el-checkbox) {
	display: inline-flex;
	align-items: center;
	vertical-align: middle;
}
</style><|MERGE_RESOLUTION|>--- conflicted
+++ resolved
@@ -1,18 +1,8 @@
 <script lang="ts" setup>
-<<<<<<< HEAD
-import { watch, computed, ref, onMounted } from 'vue';
-import { useRoute } from 'vue-router';
-import ExecutionsFilter from '@/components/executions/ExecutionsFilter.vue';
-import GlobalExecutionsListItem from '@/components/executions/global/GlobalExecutionsListItem.vue';
-import { EnterpriseEditionFeature, MODAL_CONFIRM, VIEWS } from '@/constants';
-import { useToast } from '@/composables/useToast';
-import { useMessage } from '@/composables/useMessage';
-=======
 import ConcurrentExecutionsHeader from '@/components/executions/ConcurrentExecutionsHeader.vue';
 import ExecutionsFilter from '@/components/executions/ExecutionsFilter.vue';
 import GlobalExecutionsListItem from '@/components/executions/global/GlobalExecutionsListItem.vue';
 import ProjectHeader from '@/components/Projects/ProjectHeader.vue';
->>>>>>> 31155392
 import { useI18n } from '@/composables/useI18n';
 import { useMessage } from '@/composables/useMessage';
 import { usePageRedirectionHelper } from '@/composables/usePageRedirectionHelper';
@@ -24,21 +14,15 @@
 import { getResourcePermissions } from '@/permissions';
 import { useExecutionsStore } from '@/stores/executions.store';
 import { useSettingsStore } from '@/stores/settings.store';
-<<<<<<< HEAD
-import ProjectHeader from '@/components/Projects/ProjectHeader.vue';
-import ConcurrentExecutionsHeader from '@/components/executions/ConcurrentExecutionsHeader.vue';
-import { usePageRedirectionHelper } from '@/composables/usePageRedirectionHelper';
-import { useInsightsStore } from '@/features/insights/insights.store';
-import InsightsSummary from '@/features/insights/InsightsSummary.vue';
-import { useAsyncState } from '@vueuse/core';
-=======
 import { useWorkflowsStore } from '@/stores/workflows.store';
 import { N8nButton, N8nCheckbox, N8nTableBase } from '@n8n/design-system';
 import { useIntersectionObserver } from '@vueuse/core';
 import { ElSkeletonItem } from 'element-plus';
 import type { ExecutionSummary } from 'n8n-workflow';
 import { computed, ref, useTemplateRef, watch, type ComponentPublicInstance } from 'vue';
->>>>>>> 31155392
+import { useRoute } from 'vue-router';
+import { useInsightsStore } from '@/features/insights/insights.store';
+import InsightsSummary from '@/features/insights/InsightsSummary.vue';
 
 const props = withDefaults(
 	defineProps<{
@@ -126,14 +110,10 @@
 	},
 );
 
-<<<<<<< HEAD
 onMounted(() => {
-	isMounted.value = true;
-	insightsStore.summary.execute();
-});
-
-=======
->>>>>>> 31155392
+	void insightsStore.summary.execute();
+})
+
 function handleCheckAllExistingChange() {
 	allExistingSelected.value = !allExistingSelected.value;
 	allVisibleSelected.value = !allExistingSelected.value;
@@ -372,60 +352,14 @@
 
 <template>
 	<div :class="$style.execListWrapper">
-<<<<<<< HEAD
 		<ProjectHeader>
 			<InsightsSummary v-if="isOverviewSubPage" :summary="insightsStore.summary.state" />
 		</ProjectHeader>
-		<div :class="$style.execList">
-			<div :class="$style.execListHeader">
-				<div :class="$style.execListHeaderControls">
-					<ConcurrentExecutionsHeader
-						v-if="settingsStore.isConcurrencyEnabled"
-						class="mr-xl"
-						:running-executions-count="runningExecutionsCount"
-						:concurrency-cap="settingsStore.concurrency"
-						:is-cloud-deployment="settingsStore.isCloudDeployment"
-						@go-to-upgrade="goToUpgrade"
-					/>
-					<N8nLoading v-if="!isMounted" :class="$style.filterLoader" variant="custom" />
-					<ElCheckbox
-						v-else
-						v-model="executionsStore.autoRefresh"
-						class="mr-xl"
-						data-test-id="execution-auto-refresh-checkbox"
-						@update:model-value="onAutoRefreshToggle($event)"
-					>
-						{{ i18n.baseText('executionsList.autoRefresh') }}
-					</ElCheckbox>
-					<ExecutionsFilter
-						v-show="isMounted"
-						:workflows="workflows"
-						class="execFilter"
-						@filter-changed="onFilterChanged"
-					/>
-				</div>
-			</div>
-
-			<ElCheckbox
-				v-if="allVisibleSelected && total > 0"
-				:class="$style.selectAll"
-				:label="
-					i18n.baseText('executionsList.selectAll', {
-						adjustToNumber: total,
-						interpolate: { executionNum: `${total}` },
-					})
-				"
-				:model-value="allExistingSelected"
-				data-test-id="select-all-executions-checkbox"
-				@update:model-value="handleCheckAllExistingChange"
-=======
-		<ProjectHeader />
 		<div :class="$style.execListHeaderControls">
 			<ExecutionsFilter
 				:workflows="workflows"
 				class="execFilter"
 				@filter-changed="onFilterChanged"
->>>>>>> 31155392
 			/>
 
 			<div style="margin-left: auto">
