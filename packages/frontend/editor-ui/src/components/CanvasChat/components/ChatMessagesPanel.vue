--- conflicted
+++ resolved
@@ -159,11 +159,7 @@
 		class="ignore-key-press-canvas"
 		tabindex="0"
 	>
-<<<<<<< HEAD
-		<PanelHeader
-=======
 		<LogsPanelHeader
->>>>>>> 1935e62a
 			v-if="isNewLogsEnabled"
 			data-test-id="chat-header"
 			:title="locale.baseText('chat.window.title')"
