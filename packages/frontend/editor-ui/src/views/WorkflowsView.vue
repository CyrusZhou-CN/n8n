--- conflicted
+++ resolved
@@ -134,13 +134,10 @@
 
 const currentFolderId = ref<string | null>(null);
 
-<<<<<<< HEAD
 const isDragging = computed(() => {
 	return foldersStore.draggedElement !== null;
 });
-=======
 const showCardsBadge = ref(false);
->>>>>>> cade309d
 
 /**
  * Folder actions
@@ -1441,7 +1438,6 @@
 			<Draggable
 				v-if="(data as FolderResource | WorkflowResource).resourceType === 'folder'"
 				:key="`folder-${index}`"
-<<<<<<< HEAD
 				type="move"
 				target-data-key="folder-card"
 				@dragstart="onDragStart"
@@ -1506,6 +1502,7 @@
 					:read-only="readOnlyEnv"
 					:data-resourceid="(data as WorkflowResource).id"
 					:data-resourcename="(data as WorkflowResource).name"
+					:show-ownership-badge="showCardsBadge"
 					data-target="workflow-card"
 					@click:tag="onClickTag"
 					@workflow:deleted="onWorkflowDeleted"
@@ -1515,32 +1512,6 @@
 					@action:move-to-folder="moveWorkflowToFolder"
 				/>
 			</Draggable>
-=======
-				:data="data as FolderResource"
-				:actions="folderCardActions"
-				:read-only="readOnlyEnv || (!hasPermissionToDeleteFolders && !hasPermissionToCreateFolders)"
-				:personal-project="projectsStore.personalProject"
-				:show-ownership-badge="showCardsBadge"
-				class="mb-2xs"
-				@action="onFolderCardAction"
-			/>
-			<WorkflowCard
-				v-else
-				:key="`workflow-${index}`"
-				data-test-id="resources-list-item-workflow"
-				class="mb-2xs"
-				:data="data as WorkflowResource"
-				:workflow-list-event-bus="workflowListEventBus"
-				:read-only="readOnlyEnv"
-				:show-ownership-badge="showCardsBadge"
-				@click:tag="onClickTag"
-				@workflow:deleted="onWorkflowDeleted"
-				@workflow:moved="fetchWorkflows"
-				@workflow:duplicated="fetchWorkflows"
-				@workflow:active-toggle="onWorkflowActiveToggle"
-				@action:move-to-folder="moveWorkflowToFolder"
-			/>
->>>>>>> cade309d
 		</template>
 		<template #empty>
 			<div class="text-center mt-s" data-test-id="list-empty-state">
