--- conflicted
+++ resolved
@@ -343,8 +343,6 @@
 
 <style lang="scss" module>
 .chat {
-<<<<<<< HEAD
-=======
 	--chat--spacing: var(--spacing--xs);
 	--chat--message--padding: var(--spacing--2xs);
 	--chat--message--font-size: var(--font-size--2xs);
@@ -365,7 +363,6 @@
 		var(--chat--input--padding) * 2 + var(--chat--input--font-size) *
 			var(--chat--input--line-height)
 	);
->>>>>>> 24f1ad92
 	height: 100%;
 	display: flex;
 	flex-direction: column;
@@ -373,8 +370,6 @@
 	background-color: var(--color--background--light-2);
 }
 
-<<<<<<< HEAD
-=======
 .chatHeader {
 	font-size: var(--font-size--sm);
 	font-weight: var(--font-weight--regular);
@@ -411,7 +406,6 @@
 	}
 }
 
->>>>>>> 24f1ad92
 .headerButton {
 	max-height: 1.1rem;
 	border: none;
@@ -429,11 +423,12 @@
 	flex-direction: column;
 }
 
-<<<<<<< HEAD
-.chatContainer {
+.messages {
+	border-radius: var(--radius);
 	height: 100%;
 	width: 100%;
-	border-radius: 0;
+	overflow: auto;
+	padding-top: var(--spacing--lg);
 
 	:global(.chat-layout) {
 		/* Font and Basic Styling */
@@ -442,105 +437,6 @@
 		--chat--spacing: var(--spacing-m) !important;
 		--chat--transition-duration: 0.15s !important;
 
-		/* Colors - Primary and Secondary */
-		--chat--color--primary: var(--color--primary) !important;
-		--chat--color--secondary: var(--color--secondary) !important;
-		--chat--color-light-shade-100: var(--color--foreground) !important;
-		--chat--color-disabled: var(--color--text--tint-1) !important;
-
-		/* Body and Footer */
-		--chat--body--background: var(--color--background--light-2);
-		--chat--footer--background: var(--color--background--light-2);
-		--chat--footer--color: var(--color--text) !important;
-
-		/* Messages List */
-		--chat--messages-list--padding: var(--spacing-m) !important;
-
-		/* Message Styling */
-		--chat--message--font-size: var(--font-size-s) !important;
-		--chat--message--padding: var(--spacing-s) var(--spacing-m) !important;
-		--chat--message--border-radius: var(--border-radius-base) !important;
-		--chat--message-line-height: var(--font-line-height-regular) !important;
-		--chat--message--margin-bottom: var(--spacing-xs) !important;
-
-		/* Bot Messages */
-		--chat--message--bot--background: none !important;
-		--chat--message--bot--color: var(--color--text--shade-1) !important;
-		--chat--message--bot--border: none !important;
-
-		/* User Messages */
-		--chat--message--user--background: var(--color--text--tint-2);
-		--chat--message--user--color: var(--color--text--shade-1) !important;
-		--chat--message--user--border: none !important;
-
-		/* Code blocks in messages */
-		--chat--message--pre--background: var(--color--background--light-3) !important;
-
-		/* Footer Container */
-		--chat--footer--padding: var(--spacing-m) !important;
-		--chat--footer--border-top: none !important;
-
-		/* Input Container - unified rounded container */
-		--chat--input--width: 95% !important;
-		--chat--input--container--background: var(--color--background--light-3) !important;
-		--chat--input--container--border: 1px solid var(--color--foreground--tint-1) !important;
-		--chat--input--container--border-radius: 24px !important;
-		--chat--input--container--padding: 12px !important;
-
-		/* Input Textarea */
-		--chat--input--font-size: var(--font-size-s) !important;
-		--chat--input--padding: 12px 16px !important;
-		--chat--input--border-radius: 20px !important;
-		--chat--input--border: none !important;
-		--chat--input--border-active: none !important;
-		--chat--input--background: transparent !important;
-		--chat--input--text-color: var(--color--text--shade-1) !important;
-		--chat--input--line-height: var(--font-line-height-regular) !important;
-		--chat--input--placeholder--font-size: var(--font-size-s) !important;
-		--chat--textarea--height: 44px !important;
-		--chat--textarea--max-height: 200px !important;
-
-		/* Send Button - integrated into container */
-		--chat--input--send--button--color: var(--color--primary) !important;
-		--chat--input--send--button--color-hover: var(--color--primary--shade-1) !important;
-		--chat--input--send--button--background: transparent !important;
-		--chat--input--send--button--background-hover: var(--color--primary--tint-2) !important;
-		--chat--input--send--button--border-radius: 20px !important;
-		--chat--input--send--button--size: 36px !important;
-		--chat--input--send--button--margin: 4px !important;
-
-		/* File Button */
-		--chat--input--file--button--color: var(--color--text--tint-1) !important;
-		--chat--input--file--button--color-hover: var(--color--text) !important;
-		--chat--input--file--button--background: transparent !important;
-		--chat--input--file--button--background-hover: transparent !important;
-
-		/* Message Action Buttons */
-		--chat--message-actions--gap: var(--spacing-s) !important;
-		--chat--message-actions--icon-size: 32px;
-=======
-.messages {
-	border-radius: var(--radius);
-	height: 100%;
-	width: 100%;
-	overflow: auto;
-	padding-top: var(--spacing--lg);
-
-	&:not(:last-child) {
-		margin-right: 1em;
->>>>>>> 24f1ad92
-	}
-
-<<<<<<< HEAD
-	/* Hide the default chat header since we use our own */
-	:global(.chat-header) {
-		display: none !important;
-	}
-
-	/* Fix typing indicator width */
-	:global(.chat-message-typing.chat-message) {
-		max-width: 100px !important;
-=======
 .messagesInput {
 	--input--border-color: var(--border-color);
 	--chat--input--border: none;
@@ -575,7 +471,11 @@
 
 	&:focus-within {
 		--input--border-color: #4538a3;
->>>>>>> 24f1ad92
+	}
+
+	/* Fix typing indicator width */
+	:global(.chat-message-typing.chat-message) {
+		max-width: 100px !important;
 	}
 
 	/* Dark Mode Overrides */
