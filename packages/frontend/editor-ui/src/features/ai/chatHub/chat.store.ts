--- conflicted
+++ resolved
@@ -43,11 +43,8 @@
 	ChatStreamingState,
 } from './chat.types';
 import { retry } from '@n8n/utils/retry';
-<<<<<<< HEAD
 import { convertFileToBinaryData } from '@/utils/fileUtils';
-=======
 import { createAiMessageFromStreamingState, flattenModel } from './chat.utils';
->>>>>>> c46d121b
 
 export const useChatStore = defineStore(CHAT_STORE, () => {
 	const rootStore = useRootStore();
@@ -285,36 +282,6 @@
 		});
 	}
 
-<<<<<<< HEAD
-	function onBeginMessage(
-		sessionId: ChatSessionId,
-		messageId: ChatMessageId,
-		previousMessageId: ChatMessageId | null,
-		retryOfMessageId: ChatMessageId | null,
-		status: ChatHubMessageStatus = 'running',
-	) {
-		addMessage(sessionId, {
-			id: messageId,
-			sessionId,
-			type: 'ai',
-			name: 'AI',
-			content: '',
-			provider: null,
-			model: null,
-			workflowId: null,
-			executionId: null,
-			agentId: null,
-			status,
-			createdAt: new Date().toISOString(),
-			updatedAt: new Date().toISOString(),
-			previousMessageId,
-			retryOfMessageId,
-			revisionOfMessageId: null,
-			responses: [],
-			alternatives: [],
-			attachments: [],
-		});
-=======
 	function onBeginMessage() {
 		if (!streaming.value?.messageId) {
 			return;
@@ -346,7 +313,6 @@
 				...flattenModel(streaming.value.model),
 			},
 		];
->>>>>>> c46d121b
 	}
 
 	function ensureMessage(sessionId: ChatSessionId, messageId: ChatMessageId): ChatMessage {
@@ -357,33 +323,9 @@
 			return message;
 		}
 
-<<<<<<< HEAD
-		return addMessage(sessionId, {
-			id: messageId,
-			sessionId,
-			type: 'ai',
-			name: 'AI',
-			content: '',
-			provider: null,
-			model: null,
-			workflowId: null,
-			executionId: null,
-			status: 'running',
-			createdAt: new Date().toISOString(),
-			updatedAt: new Date().toISOString(),
-			previousMessageId,
-			retryOfMessageId,
-			revisionOfMessageId: null,
-			responses: [],
-			alternatives: [],
-			agentId: null,
-			attachments: [],
-		});
-=======
 		const newMessage = createAiMessageFromStreamingState(sessionId, messageId, streaming.value);
 
 		return addMessage(sessionId, newMessage);
->>>>>>> c46d121b
 	}
 
 	function onChunk(chunk: string) {
