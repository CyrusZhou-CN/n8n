<script setup lang="ts">
import { useToast } from '@/app/composables/useToast';
import {
	LOCAL_STORAGE_CHAT_HUB_SELECTED_MODEL,
	LOCAL_STORAGE_CHAT_HUB_SELECTED_TOOLS,
	VIEWS,
} from '@/app/constants';
import { findOneFromModelsResponse, unflattenModel } from '@/features/ai/chatHub/chat.utils';
import ChatConversationHeader from '@/features/ai/chatHub/components/ChatConversationHeader.vue';
import ChatMessage from '@/features/ai/chatHub/components/ChatMessage.vue';
import ChatPrompt from '@/features/ai/chatHub/components/ChatPrompt.vue';
import ChatStarter from '@/features/ai/chatHub/components/ChatStarter.vue';
import AgentEditorModal from '@/features/ai/chatHub/components/AgentEditorModal.vue';
import {
	CHAT_CONVERSATION_VIEW,
	CHAT_VIEW,
	MOBILE_MEDIA_QUERY,
} from '@/features/ai/chatHub/constants';
import { useUsersStore } from '@/features/settings/users/users.store';
import {
	chatHubConversationModelSchema,
	type ChatHubLLMProvider,
	PROVIDER_CREDENTIAL_TYPE_MAP,
	type ChatHubConversationModel,
	type ChatHubMessageDto,
	type ChatMessageId,
	type ChatHubSendMessageRequest,
	type ChatModelDto,
} from '@n8n/api-types';
import { N8nIconButton, N8nScrollArea, N8nText } from '@n8n/design-system';
import { useLocalStorage, useMediaQuery, useScroll } from '@vueuse/core';
import { v4 as uuidv4 } from 'uuid';
import { computed, nextTick, ref, useTemplateRef, watch } from 'vue';
import { useRoute, useRouter } from 'vue-router';
import { useChatStore } from './chat.store';
import { useDocumentTitle } from '@/app/composables/useDocumentTitle';
import { useUIStore } from '@/app/stores/ui.store';
import { useChatCredentials } from '@/features/ai/chatHub/composables/useChatCredentials';
<<<<<<< HEAD
import { useFileDrop } from '@/features/ai/chatHub/composables/useFileDrop';
=======
import ToolsSelector from './components/ToolsSelector.vue';
import { INodesSchema, type INode } from 'n8n-workflow';
>>>>>>> ca9a44e5

const router = useRouter();
const route = useRoute();
const usersStore = useUsersStore();
const chatStore = useChatStore();
const toast = useToast();
const isMobileDevice = useMediaQuery(MOBILE_MEDIA_QUERY);
const documentTitle = useDocumentTitle();
const uiStore = useUIStore();

const headerRef = useTemplateRef('headerRef');
const inputRef = useTemplateRef('inputRef');
const sessionId = computed<string>(() =>
	typeof route.params.id === 'string' ? route.params.id : uuidv4(),
);
const isResponding = computed(() => chatStore.isResponding(sessionId.value));
const isNewSession = computed(() => sessionId.value !== route.params.id);
const scrollableRef = useTemplateRef('scrollable');
const scrollContainerRef = computed(() => scrollableRef.value?.parentElement ?? null);
const currentConversation = computed(() =>
	sessionId.value
		? chatStore.sessions.find((session) => session.id === sessionId.value)
		: undefined,
);
const currentConversationTitle = computed(() => currentConversation.value?.title);
const readyToShowMessages = computed(() => chatStore.agentsReady);

const { arrivedState, measure } = useScroll(scrollContainerRef, {
	throttle: 100,
	offset: { bottom: 100 },
});

const defaultModel = useLocalStorage<ChatHubConversationModel | null>(
	LOCAL_STORAGE_CHAT_HUB_SELECTED_MODEL(usersStore.currentUserId ?? 'anonymous'),
	null,
	{
		writeDefaults: false,
		shallow: true,
		serializer: {
			read: (value) => {
				try {
					return chatHubConversationModelSchema.parse(JSON.parse(value));
				} catch (error) {
					return null;
				}
			},
			write: (value) => JSON.stringify(value),
		},
	},
);

const defaultTools = useLocalStorage<INode[] | null>(
	LOCAL_STORAGE_CHAT_HUB_SELECTED_TOOLS(usersStore.currentUserId ?? 'anonymous'),
	null,
	{
		writeDefaults: false,
		shallow: true,
		serializer: {
			read: (value) => {
				try {
					return INodesSchema.parse(JSON.parse(value));
				} catch (error) {
					return null;
				}
			},
			write: (value) => JSON.stringify(value),
		},
	},
);

const toolsSelection = ref<INode[] | null>(null);

const selectedTools = computed<INode[]>(() => {
	if (currentConversation.value?.tools) {
		return currentConversation.value.tools;
	}

	// As soon as the user selects tools use the selection over the default
	if (toolsSelection.value !== null) {
		return toolsSelection.value;
	}

	return defaultTools.value ?? [];
});

const modelFromQuery = computed<ChatModelDto | null>(() => {
	const agentId = route.query.agentId;
	const workflowId = route.query.workflowId;

	if (!isNewSession.value) {
		return null;
	}

	if (typeof agentId === 'string') {
		return chatStore.getAgent({ provider: 'custom-agent', agentId }) ?? null;
	}

	if (typeof workflowId === 'string') {
		return chatStore.getAgent({ provider: 'n8n', workflowId }) ?? null;
	}

	return null;
});

const selectedModel = computed<ChatModelDto | undefined>(() => {
	if (!chatStore.agentsReady) {
		return undefined;
	}

	if (modelFromQuery.value) {
		return modelFromQuery.value;
	}

	if (currentConversation.value?.provider) {
		const model = unflattenModel(currentConversation.value);

		return model ? chatStore.getAgent(model) : undefined;
	}

	if (chatStore.streaming?.sessionId === sessionId.value) {
		return chatStore.getAgent(chatStore.streaming.model);
	}

	return defaultModel.value ? chatStore.getAgent(defaultModel.value) : undefined;
});

const { credentialsByProvider, selectCredential } = useChatCredentials(
	usersStore.currentUserId ?? 'anonymous',
);

const chatMessages = computed(() => chatStore.getActiveMessages(sessionId.value));
const credentialsForSelectedProvider = computed<ChatHubSendMessageRequest['credentials'] | null>(
	() => {
		const provider = selectedModel.value?.model.provider;

		if (!provider) {
			return null;
		}

		if (provider === 'custom-agent' || provider === 'n8n') {
			return {};
		}

		const credentialsId = credentialsByProvider.value?.[provider];

		if (!credentialsId) {
			return null;
		}

		return {
			[PROVIDER_CREDENTIAL_TYPE_MAP[provider]]: {
				id: credentialsId,
				name: '',
			},
		};
	},
);
const isMissingSelectedCredential = computed(() => !credentialsForSelectedProvider.value);

const editingMessageId = ref<string>();
const didSubmitInCurrentSession = ref(false);
const editingAgentId = ref<string | undefined>(undefined);
const isToolsSelectorOpen = ref(false);

const canAcceptFiles = computed(
	() =>
		editingAgentId.value === undefined &&
		editingMessageId.value === undefined &&
		!!selectedModel.value?.allowFileUploads &&
		!isMissingSelectedCredential.value,
);

const fileDrop = useFileDrop(canAcceptFiles, onFilesDropped);

function scrollToBottom(smooth: boolean) {
	scrollContainerRef.value?.scrollTo({
		top: scrollableRef.value?.scrollHeight,
		behavior: smooth ? 'smooth' : 'instant',
	});
}

function scrollToMessage(messageId: ChatMessageId) {
	scrollableRef.value?.querySelector(`[data-message-id="${messageId}"]`)?.scrollIntoView({
		behavior: 'smooth',
	});
}

// Scroll to the bottom when a new message is added
watch(
	[readyToShowMessages, () => chatMessages.value[chatMessages.value.length - 1]?.id],
	([ready, lastMessageId]) => {
		if (!ready || !lastMessageId) {
			return;
		}

		// Prevent "scroll to bottom" button from appearing when not necessary
		void nextTick(measure);

		if (chatStore.streaming?.sessionId === sessionId.value) {
			// Scroll to user's prompt when the message is being generated
			scrollToMessage(chatStore.streaming.promptId);
			return;
		}

		scrollToBottom(false);
	},
	{ immediate: true, flush: 'post' },
);

// Preselect a model
watch(
	() => chatStore.agents,
	(models) => {
		if (!models || !!selectedModel.value || !isNewSession.value) {
			return;
		}

		const model = findOneFromModelsResponse(models) ?? null;

		if (model) {
			void handleSelectModel(model);
		}
	},
	{ immediate: true },
);

watch(
	[sessionId, isNewSession],
	async ([id, isNew]) => {
		didSubmitInCurrentSession.value = false;

		if (!isNew && !chatStore.getConversation(id)) {
			try {
				await chatStore.fetchMessages(id);
			} catch (error) {
				toast.showError(error, 'Error fetching a conversation');
				await router.push({ name: CHAT_VIEW });
			}
		}
	},
	{ immediate: true },
);

// Focus prompt when new a new conversation is started
watch(
	[inputRef, sessionId],
	([input]) => {
		input?.focus();
	},
	{ immediate: true },
);

watch(
	currentConversationTitle,
	(title) => {
		documentTitle.set(title ?? 'Chat');
	},
	{ immediate: true },
);

// Reload models when credentials are updated
watch(
	credentialsByProvider,
	(credentials) => {
		if (credentials) {
			void chatStore.fetchAgents(credentials);
		}
	},
	{ immediate: true },
);

function onSubmit(message: string, attachments?: File[]) {
	if (
		!message.trim() ||
		isResponding.value ||
		!selectedModel.value ||
		!credentialsForSelectedProvider.value
	) {
		return;
	}

	didSubmitInCurrentSession.value = true;

	void chatStore.sendMessage(
		sessionId.value,
		message,
		selectedModel.value.model,
		credentialsForSelectedProvider.value,
<<<<<<< HEAD
		attachments,
=======
		selectedTools.value,
>>>>>>> ca9a44e5
	);

	inputRef.value?.setText('');

	if (isNewSession.value) {
		// TODO: this should not happen when submit fails
		void router.push({ name: CHAT_CONVERSATION_VIEW, params: { id: sessionId.value } });
	}
}

async function onStop() {
	await chatStore.stopStreamingMessage(sessionId.value);
}

function handleStartEditMessage(messageId: string) {
	editingMessageId.value = messageId;
}

function handleCancelEditMessage() {
	editingMessageId.value = undefined;
}

function handleEditMessage(message: ChatHubMessageDto) {
	if (
		isResponding.value ||
		!['human', 'ai'].includes(message.type) ||
		!selectedModel.value ||
		!credentialsForSelectedProvider.value
	) {
		return;
	}

	const messageToEdit = message.revisionOfMessageId ?? message.id;

	chatStore.editMessage(
		sessionId.value,
		messageToEdit,
		message.content,
		selectedModel.value.model,
		credentialsForSelectedProvider.value,
	);
	editingMessageId.value = undefined;
}

function handleRegenerateMessage(message: ChatHubMessageDto) {
	if (
		isResponding.value ||
		message.type !== 'ai' ||
		!selectedModel.value ||
		!credentialsForSelectedProvider.value
	) {
		return;
	}

	const messageToRetry = message.retryOfMessageId ?? message.id;

	chatStore.regenerateMessage(
		sessionId.value,
		messageToRetry,
		selectedModel.value.model,
		credentialsForSelectedProvider.value,
	);
}

async function handleSelectModel(selection: ChatModelDto) {
	if (currentConversation.value) {
		try {
			await chatStore.updateSessionModel(sessionId.value, selection.model);
		} catch (error) {
			toast.showError(error, 'Could not update selected model');
		}
	} else {
		defaultModel.value = selection.model;
	}
}

function handleSwitchAlternative(messageId: string) {
	chatStore.switchAlternative(sessionId.value, messageId);
}

function handleConfigureCredentials(_provider: ChatHubLLMProvider) {
	// todo call model selector to open model
}

function handleConfigureModel() {
	headerRef.value?.openModelSelector();
}

function handleConfigureTools() {
	isToolsSelectorOpen.value = true;
	uiStore.openModal('toolsSelector');
}

async function onUpdateTools(newTools: INode[]) {
	toolsSelection.value = newTools;
	defaultTools.value = newTools;

	if (currentConversation.value) {
		try {
			await chatStore.updateToolsInSession(sessionId.value, newTools);
		} catch (error) {
			toast.showError(error, 'Could not update selected tools');
		}
	}
}

async function handleEditAgent(agentId: string) {
	try {
		await chatStore.fetchCustomAgent(agentId);
		editingAgentId.value = agentId;
		uiStore.openModal('agentEditor');
	} catch (error) {
		toast.showError(error, 'Failed to load agent');
	}
}

function openNewAgentCreator() {
	chatStore.currentEditingAgent = null;
	editingAgentId.value = undefined;
	uiStore.openModal('agentEditor');
}

function closeAgentEditor() {
	editingAgentId.value = undefined;
}

function handleOpenWorkflow(workflowId: string) {
	const routeData = router.resolve({ name: VIEWS.WORKFLOW, params: { name: workflowId } });

	window.open(routeData.href, '_blank');
}

function onFilesDropped(files: File[]) {
	inputRef.value?.addAttachments(files);
}
</script>

<template>
	<div
		:class="[
			$style.component,
			{
				[$style.isNewSession]: isNewSession,
				[$style.isMobileDevice]: isMobileDevice,
				[$style.isDraggingFile]: fileDrop.isDragging.value,
			},
		]"
		@dragenter="fileDrop.handleDragEnter"
		@dragleave="fileDrop.handleDragLeave"
		@dragover="fileDrop.handleDragOver"
		@drop="fileDrop.handleDrop"
		@paste="fileDrop.handlePaste"
	>
		<div v-if="fileDrop.isDragging.value" :class="$style.dropOverlay">
			<N8nText size="large" color="text-dark">Drop files here to attach</N8nText>
		</div>

		<ChatConversationHeader
			ref="headerRef"
			:selected-model="selectedModel ?? null"
			:credentials="credentialsByProvider"
			:ready-to-show-model-selector="chatStore.agentsReady"
			@select-model="handleSelectModel"
			@edit-custom-agent="handleEditAgent"
			@create-custom-agent="openNewAgentCreator"
			@select-credential="selectCredential"
			@open-workflow="handleOpenWorkflow"
		/>

		<AgentEditorModal
			v-if="credentialsByProvider"
			:agent-id="editingAgentId"
			:credentials="credentialsByProvider"
			@create-custom-agent="handleSelectModel"
			@close="closeAgentEditor"
		/>

		<ToolsSelector
			v-if="isToolsSelectorOpen"
			:initial-value="selectedTools"
			@update="onUpdateTools"
		/>

		<N8nScrollArea
			v-if="readyToShowMessages"
			type="scroll"
			:enable-vertical-scroll="true"
			:enable-horizontal-scroll="false"
			as-child
			:class="$style.scrollArea"
		>
			<div :class="$style.scrollable" ref="scrollable">
				<ChatStarter
					v-if="isNewSession"
					:class="$style.starter"
					:is-mobile-device="isMobileDevice"
				/>

				<div v-else role="log" aria-live="polite" :class="$style.messageList">
					<ChatMessage
						v-for="(message, index) in chatMessages"
						:key="message.id"
						:message="message"
						:compact="isMobileDevice"
						:is-editing="editingMessageId === message.id"
						:is-streaming="message.status === 'running'"
						:min-height="
							didSubmitInCurrentSession &&
							message.type === 'ai' &&
							index === chatMessages.length - 1 &&
							scrollContainerRef
								? scrollContainerRef.offsetHeight - 30 /* padding-top */ - 200 /* padding-bottom */
								: undefined
						"
						@start-edit="handleStartEditMessage(message.id)"
						@cancel-edit="handleCancelEditMessage"
						@regenerate="handleRegenerateMessage"
						@update="handleEditMessage"
						@switch-alternative="handleSwitchAlternative"
					/>
				</div>

				<div :class="$style.promptContainer">
					<N8nIconButton
						v-if="!arrivedState.bottom && !isNewSession"
						type="secondary"
						icon="arrow-down"
						:class="$style.scrollToBottomButton"
						title="Scroll to bottom"
						@click="scrollToBottom(true)"
					/>

					<ChatPrompt
						ref="inputRef"
						:class="$style.prompt"
						:is-responding="isResponding"
						:selected-model="selectedModel ?? null"
						:selected-tools="selectedTools"
						:is-missing-credentials="isMissingSelectedCredential"
						:is-new-session="isNewSession"
						@submit="onSubmit"
						@stop="onStop"
						@select-model="handleConfigureModel"
						@select-tools="handleConfigureTools"
						@set-credentials="handleConfigureCredentials"
					/>
				</div>
			</div>
		</N8nScrollArea>
	</div>
</template>

<style lang="scss" module>
.component {
	margin: var(--spacing--4xs);
	width: 100%;
	background-color: var(--color--background--light-2);
	border: var(--border);
	border-radius: var(--radius);
	display: flex;
	flex-direction: column;
	align-items: stretch;
	overflow: hidden;
	position: relative;

	&.isMobileDevice {
		margin: 0;
		border: none;
	}

	&.isDraggingFile {
		border-color: var(--color--secondary);
	}
}

.dropOverlay {
	position: absolute;
	top: 0;
	left: 0;
	right: 0;
	bottom: 0;
	z-index: 9999;
	display: flex;
	align-items: center;
	justify-content: center;
	backdrop-filter: blur(6px);

	&::before {
		content: '';
		position: absolute;
		top: 0;
		left: 0;
		right: 0;
		bottom: 0;
		background-color: var(--color--background--light-2);
		opacity: 0.5;
		z-index: -1;
	}
}

.scrollArea {
	flex-grow: 1;
	flex-shrink: 1;
}

.scrollable {
	width: 100%;
	min-height: 100%;
	display: flex;
	flex-direction: column;
	align-items: stretch;
	justify-content: start;
	gap: var(--spacing--2xl);

	.isNewSession & {
		justify-content: center;
	}
}

.header {
	display: flex;
	justify-content: space-between;
	align-items: center;
}

.starter {
	.isMobileDevice & {
		padding-top: 30px;
		padding-bottom: 200px;
	}
}

.messageList {
	width: 100%;
	max-width: 55rem;
	min-height: 100%;
	align-self: center;
	display: flex;
	flex-direction: column;
	gap: var(--spacing--md);
	padding-top: 30px;
	padding-bottom: 200px;
	padding-inline: 64px;

	.isMobileDevice & {
		padding-inline: var(--spacing--md);
	}
}

.promptContainer {
	display: flex;
	justify-content: center;

	.isMobileDevice &,
	.component:not(.isNewSession) & {
		position: absolute;
		bottom: 0;
		left: 0;
		width: 100%;
		padding-block: var(--spacing--md);
		background: linear-gradient(transparent 0%, var(--color--background--light-2) 30%);
	}
}

.prompt {
	width: 100%;
	max-width: 55rem;
	padding-inline: 64px;

	.isMobileDevice & {
		padding-inline: var(--spacing--md);
	}
}

.scrollToBottomButton {
	position: absolute;
	bottom: 100%;
	left: auto;
	box-shadow: 0 4px 12px 0 rgba(0, 0, 0, 0.15);
	border-radius: 50%;
}
</style><|MERGE_RESOLUTION|>--- conflicted
+++ resolved
@@ -36,12 +36,9 @@
 import { useDocumentTitle } from '@/app/composables/useDocumentTitle';
 import { useUIStore } from '@/app/stores/ui.store';
 import { useChatCredentials } from '@/features/ai/chatHub/composables/useChatCredentials';
-<<<<<<< HEAD
 import { useFileDrop } from '@/features/ai/chatHub/composables/useFileDrop';
-=======
 import ToolsSelector from './components/ToolsSelector.vue';
 import { INodesSchema, type INode } from 'n8n-workflow';
->>>>>>> ca9a44e5
 
 const router = useRouter();
 const route = useRoute();
@@ -330,11 +327,8 @@
 		message,
 		selectedModel.value.model,
 		credentialsForSelectedProvider.value,
-<<<<<<< HEAD
+		selectedTools.value,
 		attachments,
-=======
-		selectedTools.value,
->>>>>>> ca9a44e5
 	);
 
 	inputRef.value?.setText('');
