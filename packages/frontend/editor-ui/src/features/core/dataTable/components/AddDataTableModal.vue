--- conflicted
+++ resolved
@@ -6,7 +6,6 @@
 import { useToast } from '@/app/composables/useToast';
 import { useRoute, useRouter } from 'vue-router';
 import { DATA_TABLE_DETAILS, PROJECT_DATA_TABLES } from '@/features/core/dataTable/constants';
-<<<<<<< HEAD
 import { useTelemetry } from '@/composables/useTelemetry';
 import { dataTableColumnNameSchema } from '@n8n/api-types';
 import { DATA_TABLE_SYSTEM_COLUMNS } from 'n8n-workflow';
@@ -17,12 +16,6 @@
 import type { UploadFile } from 'element-plus';
 import { UploadFilled } from '@element-plus/icons-vue';
 
-=======
-import { useTelemetry } from '@/app/composables/useTelemetry';
-
-import { N8nButton, N8nInput, N8nInputLabel } from '@n8n/design-system';
-import Modal from '@/app/components/Modal.vue';
->>>>>>> 72dfa553
 type Props = {
 	modalName: string;
 };
@@ -480,7 +473,6 @@
 					@click="redirectToDataTables"
 				/>
 				<N8nButton
-<<<<<<< HEAD
 					v-if="creationMode === 'select'"
 					size="large"
 					:disabled="
@@ -494,8 +486,6 @@
 				<!-- Import CSV Column Configuration Buttons -->
 				<N8nButton
 					v-if="creationMode === 'import'"
-=======
->>>>>>> 72dfa553
 					type="secondary"
 					size="large"
 					:label="i18n.baseText('generic.back')"
@@ -510,12 +500,6 @@
 					data-test-id="confirm-add-data-table-button"
 					@click="onSubmit"
 				/>
-				<N8nButton
-					:disabled="!dataTableName"
-					:label="i18n.baseText('generic.create')"
-					data-test-id="confirm-add-data-table-button"
-					@click="onSubmit"
-				/>
 			</div>
 		</template>
 	</Modal>
