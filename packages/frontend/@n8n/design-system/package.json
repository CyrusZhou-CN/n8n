{
  "type": "module",
  "name": "@n8n/design-system",
  "version": "1.103.0",
  "main": "src/index.ts",
  "import": "src/index.ts",
  "scripts": {
    "dev": "pnpm run storybook",
    "clean": "rimraf dist .turbo",
    "build": "vite build",
    "typecheck": "vue-tsc --noEmit",
    "typecheck:watch": "vue-tsc --watch --noEmit",
    "test": "vitest run",
    "test:dev": "vitest",
    "build:storybook": "storybook build",
    "storybook": "storybook dev -p 6006 --no-open",
    "chromatic": "chromatic",
    "format": "biome format --write .  && prettier --write . --ignore-path ../../../../.prettierignore",
    "format:check": "biome ci .  && prettier --check . --ignore-path ../../../../.prettierignore",
    "lint": "eslint src --quiet",
    "lint:fix": "eslint src --fix",
<<<<<<< HEAD
    "lint:styles": "run-script-os",
    "lint:styles:default": "stylelint \"src/**/*.{scss,sass,vue}\" --cache --custom-formatter \"$(pwd)/../../../../packages/@n8n/stylelint-config/dist/formatter-summary.js\"",
    "lint:styles:windows": "stylelint \"src/**/*.{scss,sass,vue}\" --cache --custom-formatter \"%cd%/../../../../packages/@n8n/stylelint-config/dist/formatter-summary.js\"",
    "lint:styles:fix": "run-script-os",
    "lint:styles:fix:default": "stylelint \"src/**/*.{scss,sass,vue}\" --fix --cache --custom-formatter $(pwd)/../../../../packages/@n8n/stylelint-config/dist/formatter-summary.js",
    "lint:styles:fix:windows": "stylelint \"src/**/*.{scss,sass,vue}\" --fix --cache --custom-formatter \"%cd%/../../../../packages/@n8n/stylelint-config/dist/formatter-summary.js\""
=======
    "lint:styles": "stylelint \"src/**/*.{scss,sass,vue}\" --cache",
    "lint:styles:fix": "stylelint \"src/**/*.{scss,sass,vue}\" --fix --cache"
>>>>>>> a9b9e8a8
  },
  "devDependencies": {
    "@n8n/eslint-config": "workspace:*",
    "@n8n/storybook": "workspace:*",
    "@n8n/stylelint-config": "workspace:*",
    "@n8n/typescript-config": "workspace:*",
    "@n8n/vitest-config": "workspace:*",
    "@testing-library/jest-dom": "catalog:frontend",
    "@testing-library/user-event": "catalog:frontend",
    "@testing-library/vue": "catalog:frontend",
    "@types/lodash": "catalog:",
    "@types/markdown-it": "^13.0.9",
    "@types/markdown-it-emoji": "^2.0.2",
    "@types/markdown-it-link-attributes": "^3.0.5",
    "@types/sanitize-html": "^2.11.0",
    "@vitejs/plugin-vue": "catalog:frontend",
    "@vitest/coverage-v8": "catalog:",
    "autoprefixer": "^10.4.19",
    "postcss": "^8.4.38",
    "sass": "^1.71.1",
    "tailwindcss": "^3.4.3",
    "unplugin-icons": "catalog:frontend",
    "vite": "catalog:",
    "vitest": "catalog:",
    "vitest-mock-extended": "catalog:",
    "vue-tsc": "catalog:frontend",
    "@vue/test-utils": "catalog:frontend",
    "run-script-os": "catalog:"
  },
  "dependencies": {
    "@n8n/composables": "workspace:*",
    "@n8n/utils": "workspace:*",
    "@tanstack/vue-table": "^8.21.2",
    "element-plus": "catalog:frontend",
    "is-emoji-supported": "^0.0.5",
    "lodash": "catalog:",
    "markdown-it": "^13.0.2",
    "markdown-it-emoji": "^2.0.2",
    "markdown-it-link-attributes": "^4.0.1",
    "markdown-it-task-lists": "^2.1.1",
    "parse-diff": "^0.11.1",
    "reka-ui": "^2.5.0",
    "sanitize-html": "2.12.1",
    "vue": "catalog:frontend",
    "vue-boring-avatars": "^1.3.0",
    "vue-router": "catalog:frontend",
    "xss": "catalog:"
  },
  "peerDependencies": {
    "@vueuse/core": "*"
  }
}<|MERGE_RESOLUTION|>--- conflicted
+++ resolved
@@ -19,17 +19,8 @@
     "format:check": "biome ci .  && prettier --check . --ignore-path ../../../../.prettierignore",
     "lint": "eslint src --quiet",
     "lint:fix": "eslint src --fix",
-<<<<<<< HEAD
-    "lint:styles": "run-script-os",
-    "lint:styles:default": "stylelint \"src/**/*.{scss,sass,vue}\" --cache --custom-formatter \"$(pwd)/../../../../packages/@n8n/stylelint-config/dist/formatter-summary.js\"",
-    "lint:styles:windows": "stylelint \"src/**/*.{scss,sass,vue}\" --cache --custom-formatter \"%cd%/../../../../packages/@n8n/stylelint-config/dist/formatter-summary.js\"",
-    "lint:styles:fix": "run-script-os",
-    "lint:styles:fix:default": "stylelint \"src/**/*.{scss,sass,vue}\" --fix --cache --custom-formatter $(pwd)/../../../../packages/@n8n/stylelint-config/dist/formatter-summary.js",
-    "lint:styles:fix:windows": "stylelint \"src/**/*.{scss,sass,vue}\" --fix --cache --custom-formatter \"%cd%/../../../../packages/@n8n/stylelint-config/dist/formatter-summary.js\""
-=======
     "lint:styles": "stylelint \"src/**/*.{scss,sass,vue}\" --cache",
     "lint:styles:fix": "stylelint \"src/**/*.{scss,sass,vue}\" --fix --cache"
->>>>>>> a9b9e8a8
   },
   "devDependencies": {
     "@n8n/eslint-config": "workspace:*",
@@ -56,8 +47,7 @@
     "vitest": "catalog:",
     "vitest-mock-extended": "catalog:",
     "vue-tsc": "catalog:frontend",
-    "@vue/test-utils": "catalog:frontend",
-    "run-script-os": "catalog:"
+    "@vue/test-utils": "catalog:frontend"
   },
   "dependencies": {
     "@n8n/composables": "workspace:*",
