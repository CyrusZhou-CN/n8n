<script lang="ts" setup>
import { FocusScope } from 'reka-ui';
import { computed, nextTick, onMounted, onUnmounted, ref, watch } from 'vue';

import N8nCommandBarItem from './CommandBarItem.vue';
import type { CommandBarItem } from './types';
import N8nBadge from '../N8nBadge';
import N8nLoading from '../N8nLoading/Loading.vue';
import N8nScrollArea from '../N8nScrollArea/N8nScrollArea.vue';

interface CommandBarProps {
	placeholder?: string;
	context?: string;
	items: CommandBarItem[];
	isLoading?: boolean;
}

defineOptions({ name: 'N8nCommandBar' });
const props = withDefaults(defineProps<CommandBarProps>(), {
	placeholder: 'Type a command...',
	context: '',
	isLoading: false,
});

const emit = defineEmits<{
	inputChange: [value: string];
	navigateTo: [parentId: string | null];
	loadMore: [parentId: string];
}>();

const isOpen = ref(false);
const inputRef = ref<HTMLInputElement>();
const selectedIndex = ref(-1);
const inputValue = ref('');
const currentParentId = ref<string | null>(null);

const currentParent = computed(() => {
	return props.items.find((item) => item.id === currentParentId.value);
});

const currentItems = computed(() => {
	return currentParent.value ? (currentParent.value.children ?? []) : props.items;
});

const currentPlaceholder = computed(() => {
	return currentParent.value?.placeholder ?? props.placeholder;
});

const commandBarRef = ref<HTMLElement>();
const itemsListRef = ref<HTMLElement>();
const scrollAreaRef = ref<InstanceType<typeof N8nScrollArea>>();

const filteredItems = computed(() => {
	let items = currentItems.value;

	if (inputValue.value) {
		const query = inputValue.value.toLowerCase();
		items = items.filter((item) => {
			const searchText = [
				typeof item.title === 'string' ? item.title : '',
				...(item.keywords ?? []),
			]
				.filter(Boolean)
				.join(' ')
				.toLowerCase();

			return searchText.includes(query);
		});
	}

	return items;
});

const groupedItems = computed(() => {
	const items = filteredItems.value;
	const ungrouped: CommandBarItem[] = [];
	const sections: Record<string, CommandBarItem[]> = {};

	items.forEach((item) => {
		if (item.section) {
			if (!sections[item.section]) {
				sections[item.section] = [];
			}
			sections[item.section].push(item);
		} else {
			ungrouped.push(item);
		}
	});

	return {
		ungrouped,
		sections: Object.entries(sections).map(([title, items]) => ({
			title,
			items,
		})),
	};
});

const flattenedItems = computed(() => {
	const result: CommandBarItem[] = [];

	result.push(...groupedItems.value.ungrouped);

	groupedItems.value.sections.forEach((section) => {
		result.push(...section.items);
	});

	return result;
});

const getGlobalIndex = (item: CommandBarItem): number => {
	return flattenedItems.value.findIndex((flatItem) => flatItem.id === item.id);
};

const scrollSelectedIntoView = () => {
	if (selectedIndex.value < 0) return;

	void nextTick(async () => {
		if (selectedIndex.value === 0) {
			await scrollAreaRef.value?.scrollToTop({ smooth: true });
			return;
		} else if (selectedIndex.value === flattenedItems.value.length - 1) {
			await scrollAreaRef.value?.scrollToBottom({ smooth: true });
			return;
		}

		const selectedItem = flattenedItems.value[selectedIndex.value];
		if (!selectedItem) return;

		const selectedElement = document.querySelector(`[data-item-id="${selectedItem.id}"]`);
		if (selectedElement) {
			selectedElement.scrollIntoView({
				behavior: 'smooth',
				block: 'nearest',
			});
		}
	});
};

const openCommandBar = async () => {
	isOpen.value = true;
	selectedIndex.value = 0;
	inputValue.value = '';
	await nextTick();
	inputRef.value?.focus();
};

const closeCommandBar = () => {
	isOpen.value = false;
	selectedIndex.value = -1;
	inputValue.value = '';
	currentParentId.value = null;
};

const handleScroll = (event: Event) => {
	if (!(event.target instanceof HTMLElement)) return;
	const target = event.target;
	const { scrollTop, scrollHeight, clientHeight } = target;

	if (scrollHeight - scrollTop - clientHeight < 50) {
		if (currentParent.value?.hasMoreChildren) {
			emit('loadMore', currentParent.value.id);
		}
	}
};

const navigateToChildren = (item: CommandBarItem) => {
	currentParentId.value = item.id;
	selectedIndex.value = 0;
	inputValue.value = '';
	scrollSelectedIntoView();

	emit('navigateTo', item.id);
};

const navigateBack = () => {
	if (!currentParent.value) return;

	currentParentId.value = null;
	selectedIndex.value = 0;
	inputValue.value = '';

	emit('navigateTo', null);
};

const selectItem = (item: CommandBarItem) => {
	if (item.children) {
		navigateToChildren(item);
		return;
	}

	if (item.handler) {
		void item.handler();
	}

	closeCommandBar();
};

const handleKeydown = (event: KeyboardEvent) => {
	if ((event.metaKey || event.ctrlKey) && event.key === 'k') {
		event.preventDefault();
		void openCommandBar();
		return;
	}

	if (!isOpen.value) return;

	switch (event.key) {
		case 'Escape':
			event.preventDefault();
			void closeCommandBar();
			break;
		case 'ArrowDown':
			event.preventDefault();
			selectedIndex.value = Math.min(selectedIndex.value + 1, flattenedItems.value.length - 1);
			scrollSelectedIntoView();
			break;
		case 'ArrowUp':
			event.preventDefault();
			selectedIndex.value = Math.max(selectedIndex.value - 1, 0);
			scrollSelectedIntoView();
			break;
		case 'ArrowLeft':
			if (!inputValue.value && currentParent.value) {
				event.preventDefault();
				void navigateBack();
			}
			break;
		case 'ArrowRight':
			if (selectedIndex.value >= 0 && flattenedItems.value[selectedIndex.value]) {
				const selectedItem = flattenedItems.value[selectedIndex.value];
				if (selectedItem.children) {
					event.preventDefault();
					void navigateToChildren(selectedItem);
				}
			}
			break;
		case 'Enter':
			event.preventDefault();
			event.stopPropagation();
			if (selectedIndex.value >= 0 && flattenedItems.value[selectedIndex.value]) {
				void selectItem(flattenedItems.value[selectedIndex.value]);
			}
			break;
	}
};

const handleClickOutside = (event: MouseEvent) => {
	if (!isOpen.value) return;

	if (commandBarRef.value && !commandBarRef.value.contains(event.target as Node)) {
		closeCommandBar();
	}
};

watch(inputValue, (newValue) => {
	emit('inputChange', newValue);
	selectedIndex.value = 0;
});

onMounted(() => {
	document.addEventListener('keydown', handleKeydown);
	document.addEventListener('click', handleClickOutside);
});

onUnmounted(() => {
	document.removeEventListener('keydown', handleKeydown);
	document.removeEventListener('click', handleClickOutside);
});
</script>

<template>
	<Teleport to="body">
		<FocusScope :trapped="isOpen">
			<Transition name="command-bar" appear>
				<div
					v-if="isOpen"
					ref="commandBarRef"
					:class="$style.commandBar"
					data-test-id="command-bar"
				>
					<div v-if="context" :class="$style.contextContainer">
						<N8nBadge size="small">{{ context }}</N8nBadge>
					</div>
					<input
						ref="inputRef"
						v-model="inputValue"
						:placeholder="currentPlaceholder"
						:class="$style.input"
						type="text"
					/>
					<div v-if="isLoading" :class="$style.loadingContainer">
						<div v-for="i in 8" :key="i" :class="$style.loadingItem">
							<N8nLoading variant="custom" :class="$style.loading" />
						</div>
					</div>
					<N8nScrollArea
						v-else-if="flattenedItems.length > 0"
						ref="scrollAreaRef"
						max-height="350px"
						:class="$style.scrollArea"
						data-test-id="command-bar-items-list"
					>
						<div ref="itemsListRef" :class="$style.itemsList" @scroll="handleScroll">
							<div v-if="groupedItems.ungrouped.length > 0" :class="$style.ungroupedSection">
								<div v-for="item in groupedItems.ungrouped" :key="item.id">
									<N8nCommandBarItem
										:item="item"
										:is-selected="getGlobalIndex(item) === selectedIndex"
										@select="selectItem"
									/>
								</div>
							</div>

							<template v-for="section in groupedItems.sections" :key="section.title">
								<div :class="$style.sectionHeader">{{ section.title }}</div>
								<div v-for="item in section.items" :key="item.id">
									<N8nCommandBarItem
										:item="item"
										:is-selected="getGlobalIndex(item) === selectedIndex"
										@select="selectItem"
									/>
								</div>
							</template>
						</div>
					</N8nScrollArea>
					<div v-else-if="inputValue && flattenedItems.length === 0" :class="$style.noResults">
						No results found
					</div>
				</div>
			</Transition>
		</FocusScope>
	</Teleport>
</template>

<style lang="scss" module>
.commandBar {
	position: fixed;
	top: 20vh;
	left: 50%;
	transform: translateX(-50%);
	background: var(--color--background--light-3);
	border: var(--border-base);
	border-radius: var(--border-radius-base);
	box-shadow: var(--shadow-command-bar);

	width: 100%;
	max-width: 700px;
	z-index: 1000;
}

.input {
	width: 100%;
	border: none;
	outline: none;
	background: transparent;
	font-size: var(--font-size-s);
	font-family: var(--font-family);
<<<<<<< HEAD
	color: var(--color-text-base);
	height: var(--spacing-2xl);
	padding: 0 var(--spacing-2xs);
	padding-left: var(--spacing-s);
=======
	color: var(--color--text);
	padding: var(--spacing-m) var(--spacing-l);
>>>>>>> 1a6968b0
	border-bottom: var(--border-base);

	&::placeholder {
		color: var(--color--text--tint-1);
	}
}

.scrollArea {
	padding: 0 var(--spacing-2xs) var(--spacing-2xs);
}

.itemsList {
	display: flex;
	flex-direction: column;
	gap: var(--spacing-5xs);
}

.ungroupedSection {
	padding-top: var(--spacing-2xs);
	display: flex;
	flex-direction: column;
	gap: var(--spacing-5xs);
}

.sectionHeader {
	padding: var(--spacing-xs) var(--spacing-2xs);
	font-size: var(--font-size-2xs);
	font-weight: var(--font-weight-regular);
	color: var(--color--text--tint-1);
}

.noResults {
	padding: var(--spacing-l);
	text-align: center;
	color: var(--color--text--tint-1);
	font-size: var(--font-size-s);
}

.contextContainer {
	padding: var(--spacing-xs) var(--spacing-xs) 0;
}

.loadingContainer {
	max-height: 300px;
	overflow-y: auto;
}

.loadingItem {
	height: var(--spacing-2xl);
	padding: var(--spacing-xs) var(--spacing-s);
}
</style>

<style lang="scss">
/* Global transition classes for command bar animations */
.command-bar-enter-active {
	transition:
		opacity 0.1s ease-out,
		transform 0.1s ease-out;
}

.command-bar-leave-active {
	transition:
		opacity 0.1s ease-in,
		transform 0.1s ease-in;
}

.command-bar-enter-from {
	opacity: 0;
	transform: translateX(-50%) translateY(-20px) scale(0.95);
}

.command-bar-leave-to {
	opacity: 0;
	transform: translateX(-50%) translateY(-10px) scale(0.98);
}

.command-bar-enter-to,
.command-bar-leave-from {
	opacity: 1;
	transform: translateX(-50%) translateY(0) scale(1);
}
</style><|MERGE_RESOLUTION|>--- conflicted
+++ resolved
@@ -356,15 +356,10 @@
 	background: transparent;
 	font-size: var(--font-size-s);
 	font-family: var(--font-family);
-<<<<<<< HEAD
 	color: var(--color-text-base);
 	height: var(--spacing-2xl);
 	padding: 0 var(--spacing-2xs);
 	padding-left: var(--spacing-s);
-=======
-	color: var(--color--text);
-	padding: var(--spacing-m) var(--spacing-l);
->>>>>>> 1a6968b0
 	border-bottom: var(--border-base);
 
 	&::placeholder {
